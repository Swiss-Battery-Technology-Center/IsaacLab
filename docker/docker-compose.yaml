# Here we set the parts that would
# be re-used between services to an
# extension field
# https://docs.docker.com/compose/compose-file/compose-file-v3/#extension-fields
x-default-isaac-lab-volumes: &default-isaac-lab-volumes
  # These volumes follow from this page
  # https://docs.omniverse.nvidia.com/app_isaacsim/app_isaacsim/install_faq.html#save-isaac-sim-configs-on-local-disk
  - type: volume
    source: isaac-cache-kit
    target: ${DOCKER_ISAACSIM_ROOT_PATH}/kit/cache
  - type: volume
    source: isaac-cache-ov
    target: ${DOCKER_USER_HOME}/.cache/ov
  - type: volume
    source: isaac-cache-pip
    target: ${DOCKER_USER_HOME}/.cache/pip
  - type: volume
    source: isaac-cache-gl
    target: ${DOCKER_USER_HOME}/.cache/nvidia/GLCache
  - type: volume
    source: isaac-cache-compute
    target: ${DOCKER_USER_HOME}/.nv/ComputeCache
  - type: volume
    source: isaac-logs
    target: ${DOCKER_USER_HOME}/.nvidia-omniverse/logs
  - type: volume
    source: isaac-carb-logs
    target: ${DOCKER_ISAACSIM_ROOT_PATH}/kit/logs/Kit/Isaac-Sim
  - type: volume
    source: isaac-data
    target: ${DOCKER_USER_HOME}/.local/share/ov/data
  - type: volume
    source: isaac-docs
    target: ${DOCKER_USER_HOME}/Documents
    # This overlay allows changes on the local files to
    # be reflected within the container immediately
  - type: bind
    source: ../source
    target: ${DOCKER_ISAACLAB_PATH}/source
  - type: bind
    source: ../docs
    target: ${DOCKER_ISAACLAB_PATH}/docs
    # The effect of these volumes is twofold:
    # 1. Prevent root-owned files from flooding the _build and logs dir
    #    on the host machine
    # 2. Preserve the artifacts in persistent volumes for later copying
    #    to the host machine
  - type: volume
    source: isaac-lab-docs
    target: ${DOCKER_ISAACLAB_PATH}/docs/_build
  - type: volume
    source: isaac-lab-logs
    target: ${DOCKER_ISAACLAB_PATH}/logs
  - type: volume
    source: isaac-lab-data
    target: ${DOCKER_ISAACLAB_PATH}/data_storage

x-default-isaac-lab-environment: &default-isaac-lab-environment
  - ISAACSIM_PATH=${DOCKER_ISAACLAB_PATH}/_isaac_sim
  - OMNI_KIT_ALLOW_ROOT=1

x-default-isaac-lab-deploy: &default-isaac-lab-deploy
  resources:
    reservations:
      devices:
        - driver: nvidia
          count: all
          capabilities: [ gpu ]

services:
  # This service is the base Isaac Lab image
  isaac-lab-base:
    profiles: [ "base" ]
    env_file: .env.base
    build:
      context: ../
      dockerfile: docker/Dockerfile.base
      args:
        - ISAACSIM_VERSION_ARG=${ISAACSIM_VERSION}
        - ISAACSIM_ROOT_PATH_ARG=${DOCKER_ISAACSIM_ROOT_PATH}
        - ISAACLAB_PATH_ARG=${DOCKER_ISAACLAB_PATH}
        - DOCKER_USER_HOME_ARG=${DOCKER_USER_HOME}
    image: isaac-lab-base
    container_name: isaac-lab-base
    environment: *default-isaac-lab-environment
    volumes: *default-isaac-lab-volumes
    network_mode: host
    deploy: *default-isaac-lab-deploy
    # This is the entrypoint for the container
    entrypoint: bash
    stdin_open: true
    tty: true

  # This service adds a ROS2 Humble
  # installation on top of the base image
  isaac-lab-ros2:
    profiles: [ "ros2" ]
    env_file:
      - .env.base
      - .env.ros2
    build:
      context: ../
      dockerfile: docker/Dockerfile.ros2
      args:
        # ROS2_APT_PACKAGE will default to NONE. This is to
        # avoid a warning message when building only the base profile
        # with the .env.base file
        - ROS2_APT_PACKAGE=${ROS2_APT_PACKAGE:-NONE}
    image: isaac-lab-ros2
    container_name: isaac-lab-ros2
    environment: *default-isaac-lab-environment
    volumes: *default-isaac-lab-volumes
    network_mode: host
    deploy: *default-isaac-lab-deploy
    # This is the entrypoint for the container
    entrypoint: bash
    stdin_open: true
    tty: true

  # This service adds SBTC modifications
  # on top of the base image
  orbit-sbtc:
    profiles: ["sbtc"]
    env_file:
      - .env.base
      - .env.sbtc
    build:
      context: ../
      dockerfile: docker/Dockerfile.sbtc
      args:
        - DOCKER_ORBIT_PATH=${DOCKER_ORBIT_PATH}
    image: ${IMAGE_NAME} # image: orbit-sbtc
    container_name: orbit-sbtc #container_name: ${CONTAINER_NAME}
    environment: *default-orbit-environment
    volumes:
      #  Default Orbit volumes repeated here because YAML cannot merge arrays
      - type: volume
        source: isaac-cache-kit
        target: ${DOCKER_ISAACSIM_ROOT_PATH}/kit/cache
      - type: volume
        source: isaac-cache-ov
        target: ${DOCKER_USER_HOME}/.cache/ov
      - type: volume
        source: isaac-cache-pip
        target: ${DOCKER_USER_HOME}/.cache/pip
      - type: volume
        source: isaac-cache-gl
        target: ${DOCKER_USER_HOME}/.cache/nvidia/GLCache
      - type: volume
        source: isaac-cache-compute
        target: ${DOCKER_USER_HOME}/.nv/ComputeCache
      - type: volume
        source: isaac-logs
        target: ${DOCKER_USER_HOME}/.nvidia-omniverse/logs
      - type: volume
        source: isaac-carb-logs
        target: ${DOCKER_ISAACSIM_ROOT_PATH}/kit/logs/Kit/Isaac-Sim
      - type: volume
        source: isaac-data
        target: ${DOCKER_USER_HOME}/.local/share/ov/data
      - type: volume
        source: isaac-docs
        target: ${DOCKER_USER_HOME}/Documents
      - type: bind
        source: ../source
        target: /workspace/orbit/source
      - type: bind
        source: ../docs
        target: /workspace/orbit/docs
      - type: volume
        source: orbit-docs
        target: /workspace/orbit/docs/_build
      - type: volume
        source: orbit-logs
        target: /workspace/orbit/logs
      - type: volume
        source: orbit-data
        target: /workspace/orbit/data_storage
      # SBTC Custom volumes
      - type: volume
        source: isaac-cache-miniconda
        target: /opt/miniconda/pkgs
      - type: volume
        source: isaac-config
        target: ${DOCKER_USER_HOME}/.nvidia-omniverse/config
      - type: volume
        source: vscode-server
        target: ${DOCKER_USER_HOME}/.vscode-server
      - type: bind
        source: ../../sbtc-robots/src/kinova/kinova.py
        target: ${DOCKER_ORBIT_PATH}/source/extensions/omni.isaac.orbit_assets/omni/isaac/orbit_assets/kinova.py
        read_only: false
      - type: bind
        source: ../../sbtc-gym/src/sbtc/
        target: ${DOCKER_ORBIT_PATH}/source/extensions/omni.isaac.orbit_tasks/omni/isaac/orbit_tasks/sbtc/
        read_only: false
      - type: bind
        source: ../../sbtc-rl/
        target: ${DOCKER_ORBIT_PATH}/source/standalone/sbtc-rl/
        read_only: false
    network_mode: host
    deploy: *default-orbit-deploy
    entrypoint: bash
    stdin_open: true
    tty: true

  orbit-sbtc-ros2:
    profiles: [ "sbtc-ros2" ]
    env_file:
      - .env.base
      - .env.sbtc-ros2
    build:
      context: ../
      dockerfile: docker/Dockerfile.sbtc-ros2
      args:
        - ROS2_APT_PACKAGE=${ROS2_APT_PACKAGE:-NONE}
        - DOCKER_USER_HOME=${DOCKER_USER_HOME}
    image: ${IMAGE_NAME}
    container_name: orbit-sbtc-ros2
    environment: *default-orbit-environment
    volumes: *default-orbit-volumes
    network_mode: host
    deploy: *default-orbit-deploy
    entrypoint: bash
    stdin_open: true
    tty: true

volumes:
  # isaac-sim
  isaac-cache-kit:
  isaac-cache-ov:
  isaac-cache-pip:
  isaac-cache-gl:
  isaac-cache-compute:
  isaac-logs:
  isaac-carb-logs:
  isaac-data:
  isaac-docs:
<<<<<<< HEAD
  # orbit
  orbit-docs:
  orbit-logs:
  orbit-data:
  # sbtc
  isaac-cache-miniconda:
  isaac-config:
  vscode-server:
=======
  # isaac-lab
  isaac-lab-docs:
  isaac-lab-logs:
  isaac-lab-data:
>>>>>>> 8816fb76
<|MERGE_RESOLUTION|>--- conflicted
+++ resolved
@@ -119,7 +119,7 @@
 
   # This service adds SBTC modifications
   # on top of the base image
-  orbit-sbtc:
+  isaac-lab-sbtc:
     profiles: ["sbtc"]
     env_file:
       - .env.base
@@ -128,12 +128,12 @@
       context: ../
       dockerfile: docker/Dockerfile.sbtc
       args:
-        - DOCKER_ORBIT_PATH=${DOCKER_ORBIT_PATH}
-    image: ${IMAGE_NAME} # image: orbit-sbtc
-    container_name: orbit-sbtc #container_name: ${CONTAINER_NAME}
-    environment: *default-orbit-environment
+        - ISAACLAB_PATH_ARG=${DOCKER_ISAACLAB_PATH}
+    image: ${IMAGE_NAME} 
+    container_name: isaac-lab-sbtc #container_name: ${CONTAINER_NAME}
+    environment: *default-isaac-lab-environment
     volumes:
-      #  Default Orbit volumes repeated here because YAML cannot merge arrays
+      #  Default isaac-lab volumes repeated here because YAML cannot merge arrays
       - type: volume
         source: isaac-cache-kit
         target: ${DOCKER_ISAACSIM_ROOT_PATH}/kit/cache
@@ -163,19 +163,19 @@
         target: ${DOCKER_USER_HOME}/Documents
       - type: bind
         source: ../source
-        target: /workspace/orbit/source
+        target: ${DOCKER_ISAACLAB_PATH}/source
       - type: bind
         source: ../docs
-        target: /workspace/orbit/docs
-      - type: volume
-        source: orbit-docs
-        target: /workspace/orbit/docs/_build
-      - type: volume
-        source: orbit-logs
-        target: /workspace/orbit/logs
-      - type: volume
-        source: orbit-data
-        target: /workspace/orbit/data_storage
+        target: ${DOCKER_ISAACLAB_PATH}/docs
+      - type: volume
+        source: isaac-lab-docs
+        target: ${DOCKER_ISAACLAB_PATH}/docs/_build
+      - type: volume
+        source: isaac-lab-logs
+        target: ${DOCKER_ISAACLAB_PATH}/logs
+      - type: volume
+        source: isaac-lab-data
+        target: ${DOCKER_ISAACLAB_PATH}/data_storage
       # SBTC Custom volumes
       - type: volume
         source: isaac-cache-miniconda
@@ -188,23 +188,23 @@
         target: ${DOCKER_USER_HOME}/.vscode-server
       - type: bind
         source: ../../sbtc-robots/src/kinova/kinova.py
-        target: ${DOCKER_ORBIT_PATH}/source/extensions/omni.isaac.orbit_assets/omni/isaac/orbit_assets/kinova.py
+        target: ${DOCKER_ISAACSIM_ROOT_PATH}/source/extensions/omni.isaac.lab_assets/omni/isaac/lab_assets/kinova.py
         read_only: false
       - type: bind
         source: ../../sbtc-gym/src/sbtc/
-        target: ${DOCKER_ORBIT_PATH}/source/extensions/omni.isaac.orbit_tasks/omni/isaac/orbit_tasks/sbtc/
+        target: ${DOCKER_ISAACSIM_ROOT_PATH}/source/extensions/omni.isaac.lab_tasks/omni/isaac/lab_tasks/sbtc/
         read_only: false
       - type: bind
         source: ../../sbtc-rl/
-        target: ${DOCKER_ORBIT_PATH}/source/standalone/sbtc-rl/
+        target: ${DOCKER_ISAACSIM_ROOT_PATH}/source/standalone/sbtc-rl/
         read_only: false
     network_mode: host
-    deploy: *default-orbit-deploy
-    entrypoint: bash
-    stdin_open: true
-    tty: true
-
-  orbit-sbtc-ros2:
+    deploy: *default-isaac-lab-deploy
+    entrypoint: bash
+    stdin_open: true
+    tty: true
+
+  isaac-lab-sbtc-ros2:
     profiles: [ "sbtc-ros2" ]
     env_file:
       - .env.base
@@ -216,11 +216,11 @@
         - ROS2_APT_PACKAGE=${ROS2_APT_PACKAGE:-NONE}
         - DOCKER_USER_HOME=${DOCKER_USER_HOME}
     image: ${IMAGE_NAME}
-    container_name: orbit-sbtc-ros2
-    environment: *default-orbit-environment
-    volumes: *default-orbit-volumes
-    network_mode: host
-    deploy: *default-orbit-deploy
+    container_name: isaac-lab-sbtc-ros2
+    environment: *default-isaac-lab-environment
+    volumes: *default-isaac-lab-volumes
+    network_mode: host
+    deploy: *default-isaac-lab-deploy
     entrypoint: bash
     stdin_open: true
     tty: true
@@ -236,18 +236,11 @@
   isaac-carb-logs:
   isaac-data:
   isaac-docs:
-<<<<<<< HEAD
-  # orbit
-  orbit-docs:
-  orbit-logs:
-  orbit-data:
-  # sbtc
-  isaac-cache-miniconda:
-  isaac-config:
-  vscode-server:
-=======
   # isaac-lab
   isaac-lab-docs:
   isaac-lab-logs:
   isaac-lab-data:
->>>>>>> 8816fb76
+  # sbtc
+  isaac-cache-miniconda:
+  isaac-config:
+  vscode-server: