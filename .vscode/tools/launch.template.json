{
    // Use IntelliSense to learn about possible attributes.
    // Hover to view descriptions of existing attributes.
    // For more information, visit: https://go.microsoft.com/fwlink/?linkid=830387
    "version": "0.2.0",
    "configurations": [
        {
            "name": "Python: Current File",
            "type": "python",
            "request": "launch",
            "program": "${file}",
            "console": "integratedTerminal"
        },
        {
<<<<<<< HEAD
            "name": "Python: Train sbtc-reach",
            "type": "python",
            "request": "launch",
            "args" : ["--task", "SBTC-Reach-Franka-v0", "--headless", "--livestream", "0", "--num_envs", "4096"],
            "program": "${workspaceFolder}/source/standalone/workflows/rsl_rl/train.py",
            "console": "integratedTerminal"
        },
        {
            "name": "Python: Play sbtc-reach",
            "type": "python",
            "request": "launch",
            "args" : ["--task", "SBTC-Reach-Franka-Play-v0", "--headless", "--livestream", "2", "--num_envs", "4"],
            "program": "${workspaceFolder}/source/standalone/workflows/rsl_rl/play.py",
            "console": "integratedTerminal"
        },
        {
            "name": "Python: Record sbtc-reach",
            "type": "python",
            "request": "launch",
            "args" : ["--task", "SBTC-Reach-Franka-Record-v0", "--headless", "--livestream", "2", "--num_envs", "1",
            "--video", "--video_length", "500"],
            "program": "${workspaceFolder}/source/standalone/workflows/rsl_rl/play.py",
            "console": "integratedTerminal"
        },
        {
            "name": "Python: RandomAgent sbtc-reach",
            "type": "python",
            "request": "launch",
            "args" : ["--task", "SBTC-Reach-Franka-Play-v0",  "--headless", "--livestream", "2", "--num_envs", "4"],
            "program": "${workspaceFolder}/source/standalone/environments/random_agent.py",
            "console": "integratedTerminal"
        },
        {
            "name": "Python: Attach (windows-x86_64/linux-x86_64)",
=======
            "name": "Python: Train sbtc-reach-franka-OSC",
>>>>>>> f64afdd9
            "type": "python",
            "request": "launch",
            "args" : ["--task", "SBTC-Reach-Franka-OSC-v0", "--headless", "--livestream", "0", "--num_envs", "4096"],
            "program": "${workspaceFolder}/source/standalone/workflows/rsl_rl/train.py",
            "console": "integratedTerminal"
        },
        {
            "name": "Python: Play sbtc-reach-franka-OSC",
            "type": "python",
            "request": "launch",
            "args" : ["--task", "SBTC-Reach-Franka-OSC-Play-v0", "--headless", "--livestream", "2", "--num_envs", "4"],
            "program": "${workspaceFolder}/source/standalone/workflows/rsl_rl/play.py",
            "console": "integratedTerminal"
        },
        {
            "name": "Python: Train sbtc-lift-franka-OSC",
            "type": "python",
            "request": "launch",
            "args" : ["--task", "SBTC-Lift-Cube-Franka-OSC-v0", "--headless", "--livestream", "0", "--num_envs", "4096"],
            "program": "${workspaceFolder}/source/standalone/workflows/rsl_rl/train.py",
            "console": "integratedTerminal"
        },
        {
            "name": "Python: Play sbtc-lift-franka-OSC",
            "type": "python",
            "request": "launch",
            "args" : ["--task", "SBTC-Lift-Cube-Franka-OSC-Play-v0", "--headless", "--livestream", "2", "--num_envs", "4"],
            "program": "${workspaceFolder}/source/standalone/workflows/rsl_rl/play.py",
            "console": "integratedTerminal"
        },
        {
            "name": "Python: Train sbtc-unscrew-franka-OSC",
            "type": "python",
            "request": "launch",
            "args" : ["--task", "SBTC-Unscrew-Franka-OSC-v0", "--headless", "--livestream", "0", "--num_envs", "4096"],
            "program": "${workspaceFolder}/source/standalone/workflows/rsl_rl/train.py",
            "console": "integratedTerminal"
        },
        {
            "name": "Python: Play sbtc-unscrew-franka-OSC",
            "type": "python",
            "request": "launch",
            "args" : ["--task", "SBTC-Unscrew-Franka-OSC-Play-v0", "--headless", "--livestream", "2", "--num_envs", "4"],
            "program": "${workspaceFolder}/source/standalone/workflows/rsl_rl/play.py",
            "console": "integratedTerminal"
        },
        {
            "name": "Python: RandomAgent sbtc-reach-franka-OSC",
            "type": "python",
            "request": "launch",
            "args" : ["--task", "SBTC-Reach-Franka-OSC-Play-v0",  "--headless", "--livestream", "2", "--num_envs", "4"],
            "program": "${workspaceFolder}/source/standalone/environments/random_agent.py",
            "console": "integratedTerminal"
        },
        {
            "name": "Python: RandomAgent sbtc-lift-franka-OSC",
            "type": "python",
            "request": "launch",
            "args" : ["--task", "SBTC-Lift-Cube-Franka-OSC-Play-v0",  "--headless", "--livestream", "2", "--num_envs", "4"],
            "program": "${workspaceFolder}/source/standalone/environments/random_agent.py",
            "console": "integratedTerminal"
        },
        {
            "name": "Python: RandomAgent sbtc-unscrew-franka-OSC",
            "type": "python",
            "request": "launch",
            "args" : ["--task", "SBTC-Unscrew-Franka-OSC-Play-v0",  "--headless", "--livestream", "2", "--num_envs", "4"],
            "program": "${workspaceFolder}/source/standalone/environments/random_agent.py",
            "console": "integratedTerminal"
        },
        {
            "name": "Python: Record sbtc-reach-franka-OSC",
            "type": "python",
            "request": "launch",
            "args" : ["--task", "SBTC-Reach-Franka-OSC-Record-v0", "--headless", "--livestream", "2", "--num_envs", "1",
            "--video", "--video_length", "500"],
            "program": "${workspaceFolder}/source/standalone/workflows/rsl_rl/play.py",
            "console": "integratedTerminal"
        },
        {
            "name": "Python: Record sbtc-lift-franka-OSC",
            "type": "python",
            "request": "launch",
            "args" : ["--task", "SBTC-Lift-Cube-Franka-OSC-Record-v0", "--headless", "--livestream", "2", "--num_envs", "1",
            "--video", "--video_length", "500"],
            "program": "${workspaceFolder}/source/standalone/workflows/rsl_rl/play.py",
            "console": "integratedTerminal"
        },
        {
            "name": "Python: Record sbtc-unscrew-franka-OSC",
            "type": "python",
            "request": "launch",
            "args" : ["--task", "SBTC-Unscrew-Franka-OSC-Record-v0", "--headless", "--livestream", "2", "--num_envs", "1",
            "--video", "--video_length", "500"],
            "program": "${workspaceFolder}/source/standalone/workflows/rsl_rl/play.py",
            "console": "integratedTerminal"
        }
    ]
}<|MERGE_RESOLUTION|>--- conflicted
+++ resolved
@@ -12,44 +12,7 @@
             "console": "integratedTerminal"
         },
         {
-<<<<<<< HEAD
-            "name": "Python: Train sbtc-reach",
-            "type": "python",
-            "request": "launch",
-            "args" : ["--task", "SBTC-Reach-Franka-v0", "--headless", "--livestream", "0", "--num_envs", "4096"],
-            "program": "${workspaceFolder}/source/standalone/workflows/rsl_rl/train.py",
-            "console": "integratedTerminal"
-        },
-        {
-            "name": "Python: Play sbtc-reach",
-            "type": "python",
-            "request": "launch",
-            "args" : ["--task", "SBTC-Reach-Franka-Play-v0", "--headless", "--livestream", "2", "--num_envs", "4"],
-            "program": "${workspaceFolder}/source/standalone/workflows/rsl_rl/play.py",
-            "console": "integratedTerminal"
-        },
-        {
-            "name": "Python: Record sbtc-reach",
-            "type": "python",
-            "request": "launch",
-            "args" : ["--task", "SBTC-Reach-Franka-Record-v0", "--headless", "--livestream", "2", "--num_envs", "1",
-            "--video", "--video_length", "500"],
-            "program": "${workspaceFolder}/source/standalone/workflows/rsl_rl/play.py",
-            "console": "integratedTerminal"
-        },
-        {
-            "name": "Python: RandomAgent sbtc-reach",
-            "type": "python",
-            "request": "launch",
-            "args" : ["--task", "SBTC-Reach-Franka-Play-v0",  "--headless", "--livestream", "2", "--num_envs", "4"],
-            "program": "${workspaceFolder}/source/standalone/environments/random_agent.py",
-            "console": "integratedTerminal"
-        },
-        {
-            "name": "Python: Attach (windows-x86_64/linux-x86_64)",
-=======
             "name": "Python: Train sbtc-reach-franka-OSC",
->>>>>>> f64afdd9
             "type": "python",
             "request": "launch",
             "args" : ["--task", "SBTC-Reach-Franka-OSC-v0", "--headless", "--livestream", "0", "--num_envs", "4096"],
