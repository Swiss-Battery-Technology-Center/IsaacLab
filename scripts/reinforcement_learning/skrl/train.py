--- conflicted
+++ resolved
@@ -140,10 +140,7 @@
     print(f"[INFO] Logging experiment in directory: {log_root_path}")
     # specify directory for logging runs: {time-stamp}_{run_name}
     log_dir = datetime.now().strftime("%Y-%m-%d_%H-%M-%S") + f"_{algorithm}_{args_cli.ml_framework}"
-<<<<<<< HEAD
-=======
     # The Ray Tune workflow extracts experiment name using the logging line below, hence, do not change it (see PR #2346, comment-2819298849)
->>>>>>> 383cc2f0
     print(f"Exact experiment name requested from command line: {log_dir}")
     if agent_cfg["agent"]["experiment"]["experiment_name"]:
         log_dir += f'_{agent_cfg["agent"]["experiment"]["experiment_name"]}'
