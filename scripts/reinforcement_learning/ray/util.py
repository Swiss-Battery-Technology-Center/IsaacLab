--- conflicted
+++ resolved
@@ -225,27 +225,13 @@
                 if log_all_output:
                     print(f"{identifier_string}: {line}")
 
-        # Read stdout until we find exp. info, up to max_lines_to_search_logs lines, max_time_to_search_logs, or EOF.
-<<<<<<< HEAD
-=======
+        # Read stdout until we find experiment info
         # Do some careful handling prevent overflowing the pipe reading buffer with error 141
->>>>>>> 383cc2f0
-        lines_read = 0
-        search_duration = 0.0
-        search_start_time = time()
-        while True:
-            new_line_ready, _, _ = select.select([process_file_descriptor], [], [], 1.0)  # Wait up to 1s for stdout
-            if new_line_ready:
-                line = process.stdout.readline()
-                if not line:  # EOF
-                    break
-
-                lines_read += 1
-                line = line.strip()
-                result_details.append(f"{identifier_string}: {line} \n")
-
-                if log_all_output:
-                    print(f"{identifier_string}: {line}")
+        for line in iter(process.stdout.readline, ""):
+            line = line.strip()
+            result_details.append(f"{identifier_string}: {line} \n")
+            if log_all_output:
+                print(f"{identifier_string}: {line}")
 
                 if extract_experiment:
                     exp_match = experiment_info_pattern.search(line)
