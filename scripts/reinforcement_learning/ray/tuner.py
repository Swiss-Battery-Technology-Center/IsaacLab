--- conflicted
+++ resolved
@@ -171,28 +171,21 @@
 
 
 class LogExtractionErrorStopper(tune.Stopper):
-<<<<<<< HEAD
-    """Stopper that stops all trials if many log extraction error occurs."""
-=======
     """Stopper that stops all trials if multiple LogExtractionErrors occur.
 
     Args:
         max_errors: The maximum number of LogExtractionErrors allowed before terminating the experiment.
     """
->>>>>>> c9997d6a
 
     def __init__(self, max_errors: int):
         self.max_errors = max_errors
         self.error_count = 0
 
     def __call__(self, trial_id, result):
-<<<<<<< HEAD
-=======
         """Increments the error count if trial has encountered a LogExtractionError.
 
         It does not stop the trial based on the metrics, always returning False.
         """
->>>>>>> c9997d6a
         if result.get("LOG_EXTRACTION_ERROR_STOPPER_FLAG", False):
             self.error_count += 1
             print(
@@ -202,10 +195,7 @@
         return False
 
     def stop_all(self):
-<<<<<<< HEAD
-=======
         """Returns true if number of LogExtractionErrors exceeds the maximum allowed, terminating the experiment."""
->>>>>>> c9997d6a
         if self.error_count > self.max_errors:
             print("[FATAL]: Encountered LogExtractionError more than allowed, aborting entire tuning run... ")
             return True
