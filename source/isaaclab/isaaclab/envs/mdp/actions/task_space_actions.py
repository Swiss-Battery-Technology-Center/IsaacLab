# Copyright (c) 2022-2025, The Isaac Lab Project Developers.
# All rights reserved.
#
# SPDX-License-Identifier: BSD-3-Clause

from __future__ import annotations

import torch
from collections.abc import Sequence
from typing import TYPE_CHECKING

import omni.log
from pxr import UsdPhysics

import isaaclab.utils.math as math_utils
import isaaclab.utils.string as string_utils
from isaaclab.assets.articulation import Articulation
from isaaclab.controllers.differential_ik import DifferentialIKController
from isaaclab.controllers.operational_space import OperationalSpaceController
from isaaclab.managers.action_manager import ActionTerm
from isaaclab.sensors import ContactSensor, ContactSensorCfg, FrameTransformer, FrameTransformerCfg
from isaaclab.sim.utils import find_matching_prims

if TYPE_CHECKING:
    from isaaclab.envs import ManagerBasedEnv

    from . import actions_cfg


class DifferentialInverseKinematicsAction(ActionTerm):
    r"""Inverse Kinematics action term.

    This action term performs pre-processing of the raw actions using scaling transformation.

    .. math::
        \text{action} = \text{scaling} \times \text{input action}
        \text{joint position} = J^{-} \times \text{action}

    where :math:`\text{scaling}` is the scaling applied to the input action, and :math:`\text{input action}`
    is the input action from the user, :math:`J` is the Jacobian over the articulation's actuated joints,
    and \text{joint position} is the desired joint position command for the articulation's joints.
    """

    cfg: actions_cfg.DifferentialInverseKinematicsActionCfg
    """The configuration of the action term."""
    _asset: Articulation
    """The articulation asset on which the action term is applied."""
    _scale: torch.Tensor
    """The scaling factor applied to the input action. Shape is (1, action_dim)."""
    _clip: torch.Tensor
    """The clip applied to the input action."""

    def __init__(self, cfg: actions_cfg.DifferentialInverseKinematicsActionCfg, env: ManagerBasedEnv):
        # initialize the action term
        super().__init__(cfg, env)

        # resolve the joints over which the action term is applied
        self._joint_ids, self._joint_names = self._asset.find_joints(self.cfg.joint_names)
        self._num_joints = len(self._joint_ids)
        # parse the body index
        body_ids, body_names = self._asset.find_bodies(self.cfg.body_name)
        if len(body_ids) != 1:
            raise ValueError(
                f"Expected one match for the body name: {self.cfg.body_name}. Found {len(body_ids)}: {body_names}."
            )
        # save only the first body index
        self._body_idx = body_ids[0]
        self._body_name = body_names[0]
        # check if articulation is fixed-base
        # if fixed-base then the jacobian for the base is not computed
        # this means that number of bodies is one less than the articulation's number of bodies
        if self._asset.is_fixed_base:
            self._jacobi_body_idx = self._body_idx - 1
            self._jacobi_joint_ids = self._joint_ids
        else:
            self._jacobi_body_idx = self._body_idx
            self._jacobi_joint_ids = [i + 6 for i in self._joint_ids]

        # log info for debugging
        omni.log.info(
            f"Resolved joint names for the action term {self.__class__.__name__}:"
            f" {self._joint_names} [{self._joint_ids}]"
        )
        omni.log.info(
            f"Resolved body name for the action term {self.__class__.__name__}: {self._body_name} [{self._body_idx}]"
        )
        # Avoid indexing across all joints for efficiency
        if self._num_joints == self._asset.num_joints:
            self._joint_ids = slice(None)

        # create the differential IK controller
        self._ik_controller = DifferentialIKController(
            cfg=self.cfg.controller, num_envs=self.num_envs, device=self.device
        )

        # create tensors for raw and processed actions
        self._raw_actions = torch.zeros(self.num_envs, self.action_dim, device=self.device)
        self._processed_actions = torch.zeros_like(self.raw_actions)

        # save the scale as tensors
        self._scale = torch.zeros((self.num_envs, self.action_dim), device=self.device)
        self._scale[:] = torch.tensor(self.cfg.scale, device=self.device)

        # convert the fixed offsets to torch tensors of batched shape
        if self.cfg.body_offset is not None:
            self._offset_pos = torch.tensor(self.cfg.body_offset.pos, device=self.device).repeat(self.num_envs, 1)
            self._offset_rot = torch.tensor(self.cfg.body_offset.rot, device=self.device).repeat(self.num_envs, 1)
        else:
            self._offset_pos, self._offset_rot = None, None

        # parse clip
        if self.cfg.clip is not None:
            if isinstance(cfg.clip, dict):
                self._clip = torch.tensor([[-float("inf"), float("inf")]], device=self.device).repeat(
                    self.num_envs, self.action_dim, 1
                )
                index_list, _, value_list = string_utils.resolve_matching_names_values(self.cfg.clip, self._joint_names)
                self._clip[:, index_list] = torch.tensor(value_list, device=self.device)
            else:
                raise ValueError(f"Unsupported clip type: {type(cfg.clip)}. Supported types are dict.")

    """
    Properties.
    """

    @property
    def action_dim(self) -> int:
        return self._ik_controller.action_dim

    @property
    def raw_actions(self) -> torch.Tensor:
        return self._raw_actions

    @property
    def processed_actions(self) -> torch.Tensor:
        return self._processed_actions

    @property
    def jacobian_w(self) -> torch.Tensor:
        return self._asset.root_physx_view.get_jacobians()[:, self._jacobi_body_idx, :, self._jacobi_joint_ids]

    @property
    def jacobian_b(self) -> torch.Tensor:
        jacobian = self.jacobian_w
        base_rot = self._asset.data.root_quat_w
        base_rot_matrix = math_utils.matrix_from_quat(math_utils.quat_inv(base_rot))
        jacobian[:, :3, :] = torch.bmm(base_rot_matrix, jacobian[:, :3, :])
        jacobian[:, 3:, :] = torch.bmm(base_rot_matrix, jacobian[:, 3:, :])
        return jacobian

    """
    Operations.
    """

    def process_actions(self, actions: torch.Tensor):
        # store the raw actions
        self._raw_actions[:] = actions
        self._processed_actions[:] = self.raw_actions * self._scale
        if self.cfg.clip is not None:
            self._processed_actions = torch.clamp(
                self._processed_actions, min=self._clip[:, :, 0], max=self._clip[:, :, 1]
            )
        # obtain quantities from simulation
        ee_pos_curr, ee_quat_curr = self._compute_frame_pose()
        # set command into controller
        self._ik_controller.set_command(self._processed_actions, ee_pos_curr, ee_quat_curr)

    def apply_actions(self):
        # obtain quantities from simulation
        ee_pos_curr, ee_quat_curr = self._compute_frame_pose()
        joint_pos = self._asset.data.joint_pos[:, self._joint_ids]
        # compute the delta in joint-space
        if ee_quat_curr.norm() != 0:
            jacobian = self._compute_frame_jacobian()
            joint_pos_des = self._ik_controller.compute(ee_pos_curr, ee_quat_curr, jacobian, joint_pos)
        else:
            joint_pos_des = joint_pos.clone()
        # set the joint position command
        self._asset.set_joint_position_target(joint_pos_des, self._joint_ids)

    def reset(self, env_ids: Sequence[int] | None = None) -> None:
        self._raw_actions[env_ids] = 0.0

    """
    Helper functions.
    """

    def _compute_frame_pose(self) -> tuple[torch.Tensor, torch.Tensor]:
        """Computes the pose of the target frame in the root frame.

        Returns:
            A tuple of the body's position and orientation in the root frame.
        """
        # obtain quantities from simulation
        ee_pos_w = self._asset.data.body_pos_w[:, self._body_idx]
        ee_quat_w = self._asset.data.body_quat_w[:, self._body_idx]
        root_pos_w = self._asset.data.root_pos_w
        root_quat_w = self._asset.data.root_quat_w
        # compute the pose of the body in the root frame
        ee_pose_b, ee_quat_b = math_utils.subtract_frame_transforms(root_pos_w, root_quat_w, ee_pos_w, ee_quat_w)
        # account for the offset
        if self.cfg.body_offset is not None:
            ee_pose_b, ee_quat_b = math_utils.combine_frame_transforms(
                ee_pose_b, ee_quat_b, self._offset_pos, self._offset_rot
            )

        return ee_pose_b, ee_quat_b

    def _compute_frame_jacobian(self):
        """Computes the geometric Jacobian of the target frame in the root frame.

        This function accounts for the target frame offset and applies the necessary transformations to obtain
        the right Jacobian from the parent body Jacobian.
        """
        # read the parent jacobian
        jacobian = self.jacobian_b
        # account for the offset
        if self.cfg.body_offset is not None:
            # Modify the jacobian to account for the offset
            # -- translational part
            # v_link = v_ee + w_ee x r_link_ee = v_J_ee * q + w_J_ee * q x r_link_ee
            #        = (v_J_ee + w_J_ee x r_link_ee ) * q
            #        = (v_J_ee - r_link_ee_[x] @ w_J_ee) * q
            jacobian[:, 0:3, :] += torch.bmm(-math_utils.skew_symmetric_matrix(self._offset_pos), jacobian[:, 3:, :])
            # -- rotational part
            # w_link = R_link_ee @ w_ee
            jacobian[:, 3:, :] = torch.bmm(math_utils.matrix_from_quat(self._offset_rot), jacobian[:, 3:, :])

        return jacobian


class OperationalSpaceControllerAction(ActionTerm):
    r"""Operational space controller action term.

    This action term performs pre-processing of the raw actions for operational space control.

    """

    cfg: actions_cfg.OperationalSpaceControllerActionCfg
    """The configuration of the action term."""
    _asset: Articulation
    """The articulation asset on which the action term is applied."""
    _contact_sensor: ContactSensor = None
    """The contact sensor for the end-effector body."""
    _task_frame_transformer: FrameTransformer = None
    """The frame transformer for the task frame."""

    def __init__(self, cfg: actions_cfg.OperationalSpaceControllerActionCfg, env: ManagerBasedEnv):
        # initialize the action term
        super().__init__(cfg, env)

        self._sim_dt = env.sim.get_physics_dt()

        # resolve the joints over which the action term is applied
        self._joint_ids, self._joint_names = self._asset.find_joints(self.cfg.joint_names)
        self._num_DoF = len(self._joint_ids)
        # parse the ee body index
        body_ids, body_names = self._asset.find_bodies(self.cfg.body_name)
        if len(body_ids) != 1:
            raise ValueError(
                f"Expected one match for the ee body name: {self.cfg.body_name}. Found {len(body_ids)}: {body_names}."
            )
        # save only the first ee body index
        self._ee_body_idx = body_ids[0]
        self._ee_body_name = body_names[0]
        # check if articulation is fixed-base
        # if fixed-base then the jacobian for the base is not computed
        # this means that number of bodies is one less than the articulation's number of bodies
        if self._asset.is_fixed_base:
            self._jacobi_ee_body_idx = self._ee_body_idx - 1
            self._jacobi_joint_idx = self._joint_ids
        else:
            self._jacobi_ee_body_idx = self._ee_body_idx
            self._jacobi_joint_idx = [i + 6 for i in self._joint_ids]

        # log info for debugging
        omni.log.info(
            f"Resolved joint names for the action term {self.__class__.__name__}:"
            f" {self._joint_names} [{self._joint_ids}]"
        )
        omni.log.info(
            f"Resolved ee body name for the action term {self.__class__.__name__}:"
            f" {self._ee_body_name} [{self._ee_body_idx}]"
        )
        # Avoid indexing across all joints for efficiency
        if self._num_DoF == self._asset.num_joints:
            self._joint_ids = slice(None)

        # convert the fixed offsets to torch tensors of batched shape
        if self.cfg.body_offset is not None:
            self._offset_pos = torch.tensor(self.cfg.body_offset.pos, device=self.device).repeat(self.num_envs, 1)
            self._offset_rot = torch.tensor(self.cfg.body_offset.rot, device=self.device).repeat(self.num_envs, 1)
        else:
            self._offset_pos, self._offset_rot = None, None

        # create contact sensor if any of the command is wrench_abs, and if stiffness is provided
        if (
            "wrench_abs" in self.cfg.controller_cfg.target_types
            and self.cfg.controller_cfg.contact_wrench_stiffness_task is not None
        ):
            self._contact_sensor_cfg = ContactSensorCfg(prim_path=self._asset.cfg.prim_path + "/" + self._ee_body_name)
            self._contact_sensor = ContactSensor(self._contact_sensor_cfg)
            if not self._contact_sensor.is_initialized:
                self._contact_sensor._initialize_impl()
                self._contact_sensor._is_initialized = True

        # Initialize the task frame transformer if a relative path for the RigidObject, representing the task frame,
        # is provided.
        if self.cfg.task_frame_rel_path is not None:
            # The source RigidObject can be any child of the articulation asset (we will not use it),
            # hence, we will use the first RigidObject child.
            root_rigidbody_path = self._first_RigidObject_child_path()
            task_frame_transformer_path = "/World/envs/env_.*/" + self.cfg.task_frame_rel_path
            task_frame_transformer_cfg = FrameTransformerCfg(
                prim_path=root_rigidbody_path,
                target_frames=[
                    FrameTransformerCfg.FrameCfg(
                        name="task_frame",
                        prim_path=task_frame_transformer_path,
                    ),
                ],
            )
            self._task_frame_transformer = FrameTransformer(task_frame_transformer_cfg)
            if not self._task_frame_transformer.is_initialized:
                self._task_frame_transformer._initialize_impl()
                self._task_frame_transformer._is_initialized = True
            # create tensor for task frame pose wrt the root frame
            self._task_frame_pose_b = torch.zeros(self.num_envs, 7, device=self.device)
        else:
            # create an empty reference for task frame pose
            self._task_frame_pose_b = None

        # create the operational space controller
        self._osc = OperationalSpaceController(cfg=self.cfg.controller_cfg, num_envs=self.num_envs, device=self.device)

        # create tensors for raw and processed actions
        self._raw_actions = torch.zeros(self.num_envs, self.action_dim, device=self.device)
        self._processed_actions = torch.zeros_like(self.raw_actions)

        # create tensors for the dynamic-related quantities
        self._jacobian_b = torch.zeros(self.num_envs, 6, self._num_DoF, device=self.device)
        self._mass_matrix = torch.zeros(self.num_envs, self._num_DoF, self._num_DoF, device=self.device)
        self._gravity = torch.zeros(self.num_envs, self._num_DoF, device=self.device)

        # create tensors for the ee states
        self._ee_pose_w = torch.zeros(self.num_envs, 7, device=self.device)
        self._ee_pose_b = torch.zeros(self.num_envs, 7, device=self.device)
        self._ee_pose_b_no_offset = torch.zeros(self.num_envs, 7, device=self.device)  # The original ee without offset
        self._ee_vel_w = torch.zeros(self.num_envs, 6, device=self.device)
        self._ee_vel_b = torch.zeros(self.num_envs, 6, device=self.device)
        self._ee_force_w = torch.zeros(self.num_envs, 3, device=self.device)  # Only the forces are used for now
        self._ee_force_b = torch.zeros(self.num_envs, 3, device=self.device)  # Only the forces are used for now

        # create tensors for the joint states
        self._joint_pos = torch.zeros(self.num_envs, self._num_DoF, device=self.device)
        self._joint_vel = torch.zeros(self.num_envs, self._num_DoF, device=self.device)

        # create the joint effort tensor
        self._joint_efforts = torch.zeros(self.num_envs, self._num_DoF, device=self.device)

        # save the scale as batched tensors
        self._position_scale = torch.full((self.num_envs, 1), self.cfg.position_scale, device=self.device)
        self._orientation_scale = torch.full((self.num_envs, 1), self.cfg.orientation_scale, device=self.device)
        self._wrench_scale = torch.full((self.num_envs, 1), self.cfg.wrench_scale, device=self.device)
        self._stiffness_scale = torch.full((self.num_envs, 1), self.cfg.stiffness_scale, device=self.device)
        self._damping_ratio_scale = torch.full((self.num_envs, 1), self.cfg.damping_ratio_scale, device=self.device)

        # save the clip thresholds as batched tensors
        self._position_clip = torch.full((self.num_envs, 1), abs(self.cfg.position_clip), device=self.device)
        self._orientation_clip = torch.full((self.num_envs, 1), abs(self.cfg.orientation_clip), device=self.device)
        self._wrench_clip = torch.full((self.num_envs, 1), abs(self.cfg.wrench_clip), device=self.device)

        # save the clip thresholds as tensors
        self._position_clip = torch.abs(torch.tensor(self.cfg.position_clip, device=self.device))
        self._orientation_clip = torch.abs(torch.tensor(self.cfg.orientation_clip, device=self.device))
        self._wrench_clip = torch.abs(torch.tensor(self.cfg.wrench_clip, device=self.device))

        # indexes for the various command elements (e.g., pose_rel, stifness, etc.) within the command tensor
        self._pose_abs_idx = None
        self._pose_rel_idx = None
        self._wrench_abs_idx = None
        self._stiffness_idx = None
        self._damping_ratio_idx = None
        self._resolve_command_indexes()

        # Nullspace position control joint targets
        self._nullspace_joint_pos_target = None
        self._resolve_nullspace_joint_pos_targets()

    """
    Properties.
    """

    @property
    def action_dim(self) -> int:
        """Dimension of the action space of operational space control."""
        return self._osc.action_dim

    @property
    def raw_actions(self) -> torch.Tensor:
        """Raw actions for operational space control."""
        return self._raw_actions

    @property
    def processed_actions(self) -> torch.Tensor:
        """Processed actions for operational space control."""
        return self._processed_actions

    @property
    def jacobian_w(self) -> torch.Tensor:
        return self._asset.root_physx_view.get_jacobians()[:, self._jacobi_ee_body_idx, :, self._jacobi_joint_idx]

    @property
    def jacobian_b(self) -> torch.Tensor:
        jacobian = self.jacobian_w
        base_rot = self._asset.data.root_quat_w
        base_rot_matrix = math_utils.matrix_from_quat(math_utils.quat_inv(base_rot))
        jacobian[:, :3, :] = torch.bmm(base_rot_matrix, jacobian[:, :3, :])
        jacobian[:, 3:, :] = torch.bmm(base_rot_matrix, jacobian[:, 3:, :])
        return jacobian

    """
    Operations.
    """

    def process_actions(self, actions: torch.Tensor):
        """Pre-processes the raw actions and sets them as commands for for operational space control.

        Args:
            actions (torch.Tensor): The raw actions for operational space control. It is a tensor of
                shape (``num_envs``, ``action_dim``).
        """

        # Update ee pose, which would be used by relative targets (i.e., pose_rel)
        self._compute_ee_pose()

        # Update task frame pose w.r.t. the root frame.
        self._compute_task_frame_pose()

        # Pre-process the raw actions for operational space control.
        self._preprocess_actions(actions)

        # set command into controller
        self._osc.set_command(
            command=self._processed_actions,
            current_ee_pose_b=self._ee_pose_b,
            current_task_frame_pose_b=self._task_frame_pose_b,
        )

    def apply_actions(self):
        """Computes the joint efforts for operational space control and applies them to the articulation."""

        # Update the relevant states and dynamical quantities
        self._compute_dynamic_quantities()
        self._compute_ee_jacobian()
        self._compute_ee_pose()
        self._compute_ee_velocity()
        self._compute_ee_force()
        self._compute_joint_states()
        # Calculate the joint efforts
        self._joint_efforts[:] = self._osc.compute(
            jacobian_b=self._jacobian_b,
            current_ee_pose_b=self._ee_pose_b,
            current_ee_vel_b=self._ee_vel_b,
            current_ee_force_b=self._ee_force_b,
            mass_matrix=self._mass_matrix,
            gravity=self._gravity,
            current_joint_pos=self._joint_pos,
            current_joint_vel=self._joint_vel,
            nullspace_joint_pos_target=self._nullspace_joint_pos_target,
        )
        self._asset.set_joint_effort_target(self._joint_efforts, joint_ids=self._joint_ids)

    def reset(self, env_ids: Sequence[int] | None = None) -> None:
        """Resets the raw actions and the sensors if available.

        Args:
            env_ids (Sequence[int] | None): The environment indices to reset. If ``None``, all environments are reset.
        """
        self._raw_actions[env_ids] = 0.0
        if self._contact_sensor is not None:
            self._contact_sensor.reset(env_ids)
        if self._task_frame_transformer is not None:
            self._task_frame_transformer.reset(env_ids)

    """
    Parameter modification functions.

    """

    def modify_clip_values(
        self,
        pos_clip: float | torch.Tensor | None = None,
        ori_clip: float | torch.Tensor | None = None,
        wrench_clip: float | torch.Tensor | None = None,
    ):
        """Modify the clipping values for the pose and wrench commands.

        Args:
            pos_clip: The new clipping value for the position command. If None, the current value is kept.
            ori_clip: The new clipping value for the orientation command. If None, the current value is kept.
            wrench_clip: The new clipping value for the wrench command. If None, the current value is kept.
        """

        if pos_clip is not None:
            pos_clip = self._validate_modified_param(pos_clip, "pos_clip")
            self._position_clip.copy_(pos_clip)
        if ori_clip is not None:
            ori_clip = self._validate_modified_param(ori_clip, "ori_clip")
            self._orientation_clip.copy_(ori_clip)
        if wrench_clip is not None:
            wrench_clip = self._validate_modified_param(wrench_clip, "wrench")
            self._wrench_clip.copy_(wrench_clip)

    def modify_scale_values(
        self,
        pos_scale: float | torch.Tensor | None = None,
        ori_scale: float | torch.Tensor | None = None,
        wrench_scale: float | torch.Tensor | None = None,
        stiffness_scale: float | torch.Tensor | None = None,
        damping_ratio_scale: float | torch.Tensor | None = None,
    ):
        """Modify the scaling factors for the commands.

        Args:
            pos_scale: New scaling factor for the position command.
            ori_scale: New scaling factor for the orientation command.
            wrench_scale: New scaling factor for the wrench command.
            stiffness_scale: New scaling factor for the stiffness command.
            damping_ratio_scale: New scaling factor for the damping ratio command.
        """

        if pos_scale is not None:
            pos_scale = self._validate_modified_param(pos_scale, "pos_scale")
            self._position_scale.copy_(pos_scale)
        if ori_scale is not None:
            ori_scale = self._validate_modified_param(ori_scale, "ori_scale")
            self._orientation_scale.copy_(ori_scale)
        if wrench_scale is not None:
            wrench_scale = self._validate_modified_param(wrench_scale, "wrench_scale")
            self._wrench_scale.copy_(wrench_scale)
        if stiffness_scale is not None:
            stiffness_scale = self._validate_modified_param(stiffness_scale, "stiffness_scale")
            self._stiffness_scale.copy_(stiffness_scale)
        if damping_ratio_scale is not None:
            damping_ratio_scale = self._validate_modified_param(damping_ratio_scale, "damping_ratio_scale")
            self._damping_ratio_scale.copy_(damping_ratio_scale)

    """
    Helper functions.

    """

    def _first_RigidObject_child_path(self):
        """Finds the first ``RigidObject`` child under the articulation asset.

        Raises:
            ValueError: If no child ``RigidObject`` is found under the articulation asset.

        Returns:
            str: The path to the first ``RigidObject`` child under the articulation asset.
        """
        child_prims = find_matching_prims(self._asset.cfg.prim_path + "/.*")
        rigid_child_prim = None
        # Loop through the list and stop at the first RigidObject found
        for prim in child_prims:
            if prim.HasAPI(UsdPhysics.RigidBodyAPI):
                rigid_child_prim = prim
                break
        if rigid_child_prim is None:
            raise ValueError("No child rigid body found under the expression: '{self._asset.cfg.prim_path}'/.")
        rigid_child_prim_path = rigid_child_prim.GetPath().pathString
        # Remove the specific env index from the path string
        rigid_child_prim_path = self._asset.cfg.prim_path + "/" + rigid_child_prim_path.split("/")[-1]
        return rigid_child_prim_path

    def _resolve_command_indexes(self):
        """Resolves the indexes for the various command elements within the command tensor.

        Raises:
            ValueError: If any command index is left unresolved.
        """
        # First iterate over the target types to find the indexes of the different command elements
        cmd_idx = 0
        for target_type in self.cfg.controller_cfg.target_types:
            if target_type == "pose_abs":
                self._pose_abs_idx = cmd_idx
                cmd_idx += 7
            elif target_type == "pose_rel":
                self._pose_rel_idx = cmd_idx
                cmd_idx += 6
            elif target_type == "wrench_abs":
                self._wrench_abs_idx = cmd_idx
                cmd_idx += 6
            else:
                raise ValueError("Undefined target_type for OSC within OperationalSpaceControllerAction.")
        # Then iterate over the impedance parameters depending on the impedance mode
        if (
            self.cfg.controller_cfg.impedance_mode == "variable_kp"
            or self.cfg.controller_cfg.impedance_mode == "variable"
        ):
            self._stiffness_idx = cmd_idx
            cmd_idx += 6
            if self.cfg.controller_cfg.impedance_mode == "variable":
                self._damping_ratio_idx = cmd_idx
                cmd_idx += 6

        # Check if any command is left unresolved
        if self.action_dim != cmd_idx:
            raise ValueError("Not all command indexes have been resolved.")

    def _resolve_nullspace_joint_pos_targets(self):
        """Resolves the nullspace joint pos targets for the operational space controller.

        Raises:
            ValueError: If the nullspace joint pos targets are set when null space control is not set to 'position'.
            ValueError: If the nullspace joint pos targets are not set when null space control is set to 'position'.
            ValueError: If an invalid value is set for nullspace joint pos targets.
        """

        if self.cfg.nullspace_joint_pos_target != "none" and self.cfg.controller_cfg.nullspace_control != "position":
            raise ValueError("Nullspace joint targets can only be set when null space control is set to 'position'.")

        if self.cfg.nullspace_joint_pos_target == "none" and self.cfg.controller_cfg.nullspace_control == "position":
            raise ValueError("Nullspace joint targets must be set when null space control is set to 'position'.")

        if self.cfg.nullspace_joint_pos_target == "zero" or self.cfg.nullspace_joint_pos_target == "none":
            # Keep the nullspace joint targets as None as this is later processed as zero in the controller
            self._nullspace_joint_pos_target = None
        elif self.cfg.nullspace_joint_pos_target == "center":
            # Get the center of the robot soft joint limits
            self._nullspace_joint_pos_target = torch.mean(
                self._asset.data.soft_joint_pos_limits[:, self._joint_ids, :], dim=-1
            )
        elif self.cfg.nullspace_joint_pos_target == "default":
            # Get the default joint positions
            self._nullspace_joint_pos_target = self._asset.data.default_joint_pos[:, self._joint_ids]
        else:
            raise ValueError("Invalid value for nullspace joint pos targets.")

    def _compute_dynamic_quantities(self):
        """Computes the dynamic quantities for operational space control."""

        self._mass_matrix[:] = self._asset.root_physx_view.get_generalized_mass_matrices()[:, self._joint_ids, :][
            :, :, self._joint_ids
        ]
        self._gravity[:] = self._asset.root_physx_view.get_gravity_compensation_forces()[:, self._joint_ids]

    def _compute_ee_jacobian(self):
        """Computes the geometric Jacobian of the ee body frame in root frame.

        This function accounts for the target frame offset and applies the necessary transformations to obtain
        the right Jacobian from the parent body Jacobian.
        """
        # Get the Jacobian in root frame
        self._jacobian_b[:] = self.jacobian_b

        # account for the offset
        if self.cfg.body_offset is not None:
            # Modify the jacobian to account for the offset
            # -- translational part
            # v_link = v_ee + w_ee x r_link_ee = v_J_ee * q + w_J_ee * q x r_link_ee
            #        = (v_J_ee + w_J_ee x r_link_ee ) * q
            #        = (v_J_ee - r_link_ee_[x] @ w_J_ee) * q
            self._jacobian_b[:, 0:3, :] += torch.bmm(-math_utils.skew_symmetric_matrix(self._offset_pos), self._jacobian_b[:, 3:, :])  # type: ignore
            # -- rotational part
            # w_link = R_link_ee @ w_ee
            self._jacobian_b[:, 3:, :] = torch.bmm(math_utils.matrix_from_quat(self._offset_rot), self._jacobian_b[:, 3:, :])  # type: ignore

    def _compute_ee_pose(self):
        """Computes the pose of the ee frame in root frame."""
        # Obtain quantities from simulation
        self._ee_pose_w[:, 0:3] = self._asset.data.body_pos_w[:, self._ee_body_idx]
        self._ee_pose_w[:, 3:7] = self._asset.data.body_quat_w[:, self._ee_body_idx]
        # Compute the pose of the ee body in the root frame
        self._ee_pose_b_no_offset[:, 0:3], self._ee_pose_b_no_offset[:, 3:7] = math_utils.subtract_frame_transforms(
            self._asset.data.root_pos_w,
            self._asset.data.root_quat_w,
            self._ee_pose_w[:, 0:3],
            self._ee_pose_w[:, 3:7],
        )
        # Account for the offset
        if self.cfg.body_offset is not None:
            self._ee_pose_b[:, 0:3], self._ee_pose_b[:, 3:7] = math_utils.combine_frame_transforms(
                self._ee_pose_b_no_offset[:, 0:3], self._ee_pose_b_no_offset[:, 3:7], self._offset_pos, self._offset_rot
            )
        else:
            self._ee_pose_b[:] = self._ee_pose_b_no_offset

    def _compute_ee_velocity(self):
        """Computes the velocity of the ee frame in root frame."""
        # Extract end-effector velocity in the world frame
        self._ee_vel_w[:] = self._asset.data.body_vel_w[:, self._ee_body_idx, :]
        # Compute the relative velocity in the world frame
        relative_vel_w = self._ee_vel_w - self._asset.data.root_vel_w

        # Convert ee velocities from world to root frame
        self._ee_vel_b[:, 0:3] = math_utils.quat_rotate_inverse(self._asset.data.root_quat_w, relative_vel_w[:, 0:3])
        self._ee_vel_b[:, 3:6] = math_utils.quat_rotate_inverse(self._asset.data.root_quat_w, relative_vel_w[:, 3:6])

        # Account for the offset
        if self.cfg.body_offset is not None:
            # Compute offset vector in root frame
            r_offset_b = math_utils.quat_rotate(self._ee_pose_b_no_offset[:, 3:7], self._offset_pos)
            # Adjust the linear velocity to account for the offset
            self._ee_vel_b[:, :3] += torch.cross(self._ee_vel_b[:, 3:], r_offset_b, dim=-1)
            # Angular velocity is not affected by the offset

    def _compute_ee_force(self):
        """Computes the contact forces on the ee frame in root frame."""
        # Obtain contact forces only if the contact sensor is available
        if self._contact_sensor is not None:
            self._contact_sensor.update(self._sim_dt)
            self._ee_force_w[:] = self._contact_sensor.data.net_forces_w[:, 0, :]  # type: ignore
            # Rotate forces and torques into root frame
            self._ee_force_b[:] = math_utils.quat_rotate_inverse(self._asset.data.root_quat_w, self._ee_force_w)

    def _compute_joint_states(self):
        """Computes the joint states for operational space control."""
        # Extract joint positions and velocities
        self._joint_pos[:] = self._asset.data.joint_pos[:, self._joint_ids]
        self._joint_vel[:] = self._asset.data.joint_vel[:, self._joint_ids]

    def _compute_task_frame_pose(self):
        """Computes the pose of the task frame in root frame."""
        # Update task frame pose if task frame rigidbody is provided
        if self._task_frame_transformer is not None and self._task_frame_pose_b is not None:
            self._task_frame_transformer.update(self._sim_dt)
            # Calculate the pose of the task frame in the root frame
            self._task_frame_pose_b[:, :3], self._task_frame_pose_b[:, 3:] = math_utils.subtract_frame_transforms(
                self._asset.data.root_pos_w,
                self._asset.data.root_quat_w,
                self._task_frame_transformer.data.target_pos_w[:, 0, :],
                self._task_frame_transformer.data.target_quat_w[:, 0, :],
            )

    def _preprocess_actions(self, actions: torch.Tensor):
        """Pre-processes the raw actions for operational space control.

        Args:
            actions (torch.Tensor): The raw actions for operational space control. It is a tensor of
                shape (``num_envs``, ``action_dim``).
        """
        # Store the raw actions. Please note that the actions contain task space targets
        # (in the order of the target_types), and possibly the impedance parameters depending on impedance_mode.
        self._raw_actions[:] = actions
        # Initialize the processed actions with raw actions.
        self._processed_actions[:] = self._raw_actions
        # Go through the command types one by one, and apply the pre-processing if needed.
        if self._pose_abs_idx is not None:
            self._processed_actions[:, self._pose_abs_idx : self._pose_abs_idx + 3] *= self._position_scale
            self._processed_actions[:, self._pose_abs_idx + 3 : self._pose_abs_idx + 7] *= self._orientation_scale
            # Do the clipping on the delta pose wrt the default zero pose
            zero_pose = torch.zeros(self.num_envs, 7, device=self.device)  # Rotation part quaternion
            zero_pose[:, 3] = 1.0  # Unit quad has w=1
            delta_pose = torch.zeros(self.num_envs, 6, device=self.device)  # Rotation part axis-angle
            delta_pose[:, :3], delta_pose[:, 3:] = math_utils.compute_pose_error(
                zero_pose[:, :3],
                zero_pose[:, 3:7],
                self._processed_actions[:, self._pose_abs_idx : self._pose_abs_idx + 3],
                self._processed_actions[:, self._pose_abs_idx + 3 : self._pose_abs_idx + 7],
            )
            delta_pose[:, :3] = torch.clamp(delta_pose[:, :3], -self._position_clip, self._position_clip)
            delta_pose[:, 3:] = torch.clamp(delta_pose[:, 3:], -self._orientation_clip, self._orientation_clip)
            (
                self._processed_actions[:, self._pose_abs_idx : self._pose_abs_idx + 3],
                self._processed_actions[:, self._pose_abs_idx + 3 : self._pose_abs_idx + 7],
            ) = math_utils.apply_delta_pose(
                zero_pose[:, :3],
                zero_pose[:, 3:7],
                delta_pose,
            )
        if self._pose_rel_idx is not None:
            self._processed_actions[:, self._pose_rel_idx : self._pose_rel_idx + 3] *= self._position_scale
            self._processed_actions[:, self._pose_rel_idx : self._pose_rel_idx + 3] = torch.clamp(
                self._processed_actions[:, self._pose_rel_idx : self._pose_rel_idx + 3],
                min=-self._position_clip,
                max=self._position_clip,
            )
            self._processed_actions[:, self._pose_rel_idx + 3 : self._pose_rel_idx + 6] *= self._orientation_scale
            self._processed_actions[:, self._pose_rel_idx + 3 : self._pose_rel_idx + 6] = torch.clamp(
                self._processed_actions[:, self._pose_rel_idx + 3 : self._pose_rel_idx + 6],
                min=-self._orientation_clip,
                max=self._orientation_clip,
            )
<<<<<<< HEAD
        if self._wrench_abs_idx is not None:
            self._processed_actions[:, self._wrench_abs_idx : self._wrench_abs_idx + 6] *= self._wrench_scale
            self._processed_actions[:, self._wrench_abs_idx : self._wrench_abs_idx + 6] = torch.clamp(
                self._processed_actions[:, self._wrench_abs_idx : self._wrench_abs_idx + 6],
                min=-self._wrench_clip,
                max=self._wrench_clip,
            )
        if self._stiffness_idx is not None:
            self._processed_actions[:, self._stiffness_idx : self._stiffness_idx + 6] *= self._stiffness_scale
            self._processed_actions[:, self._stiffness_idx : self._stiffness_idx + 6] = torch.clamp(
                self._processed_actions[:, self._stiffness_idx : self._stiffness_idx + 6],
                min=self.cfg.controller_cfg.motion_stiffness_limits_task[0],
                max=self.cfg.controller_cfg.motion_stiffness_limits_task[1],
            )
        if self._damping_ratio_idx is not None:
            self._processed_actions[
                :, self._damping_ratio_idx : self._damping_ratio_idx + 6
            ] *= self._damping_ratio_scale
            self._processed_actions[:, self._damping_ratio_idx : self._damping_ratio_idx + 6] = torch.clamp(
                self._processed_actions[:, self._damping_ratio_idx : self._damping_ratio_idx + 6],
                min=self.cfg.controller_cfg.motion_damping_ratio_limits_task[0],
                max=self.cfg.controller_cfg.motion_damping_ratio_limits_task[1],
            )

    def modify_clip_values(
        self, pos_clip: float | None = None, ori_clip: float | None = None, wrench_clip: float | None = None
    ):
        """Modify the clipping values for the pose and wrench commands.

        Args:
            pos_clip (float | None): The new clipping value for the position command. If None, the current value is kept.
            ori_clip (float | None): The new clipping value for the orientation command. If None, the current value is kept.
            wrench_clip (float | None): The new clipping value for the wrench command. If None, the current value is kept.
        """
        if pos_clip is not None:
            self.cfg.position_clip = pos_clip
            self._position_clip.fill_(pos_clip)
        if ori_clip is not None:
            self.cfg.orientation_clip = ori_clip
            self._orientation_clip.fill_(ori_clip)
        if wrench_clip is not None:
            self.cfg.wrench_clip = wrench_clip
            self._wrench_clip.fill_(wrench_clip)


class OperationalSpaceControllerActionFiltered(OperationalSpaceControllerAction):
    r"""Operational space controller action term, filtered.

    This action term performs pre-processing of the actions for operational space control, filtered with first-order
    low-pass filter.
    """

    cfg: actions_cfg.OperationalSpaceControllerActionFilteredCfg

    def __init__(self, cfg: actions_cfg.OperationalSpaceControllerActionFilteredCfg, env: ManagerBasedEnv):
        # initialize the action term
        super().__init__(cfg, env)

        self._pos_lpf_bandwidth_rad = torch.tensor(self.cfg.position_lpf_cutoff, device=self.device) * 2 * torch.pi
        self._ori_lpf_bandwidth_rad = torch.tensor(self.cfg.orientation_lpf_cutoff, device=self.device) * 2 * torch.pi
        self._lpf_bandwidth_dT = self._sim_dt * env.cfg.decimation
        self._pos_lpf_alpha = (
            self._pos_lpf_bandwidth_rad
            * self._lpf_bandwidth_dT
            / (1.0 + self._pos_lpf_bandwidth_rad * self._lpf_bandwidth_dT)
        )
        self._ori_lpf_alpha = (
            self._ori_lpf_bandwidth_rad
            * self._lpf_bandwidth_dT
            / (1.0 + self._ori_lpf_bandwidth_rad * self._lpf_bandwidth_dT)
        )

        self._unfiltered_scaled_actions = torch.zeros_like(self._processed_actions)
        self._unclipped_filtered_actions = torch.zeros_like(self._processed_actions)

    def reset(self, env_ids: Sequence[int] | None = None) -> None:
        """Resets the raw actions and the sensors if available.

        Args:
            env_ids (Sequence[int] | None): The environment indices to reset. If ``None``, all environments are reset.
        """
        super().reset(env_ids)
        self._unclipped_filtered_actions[env_ids] = 0.0

    def _preprocess_actions(self, actions: torch.Tensor):
        """Pre-processes the raw actions and filters them for operational space control.

        Note: Filtering using, y = alpha * x + (1 - alpha) * y_prev

        Args:
            actions (torch.Tensor): The raw actions for operational space control. It is a tensor of
                shape (``num_envs``, ``action_dim``).
        """

        # Initialize the actions
        self._raw_actions[:] = actions
        self._unfiltered_scaled_actions[:] = self._raw_actions
        self._processed_actions[:] = self._raw_actions

        # Go through the command types one by one, and apply the pre-processing if needed.
        if self._pose_abs_idx is not None:
            # Scaling
            self._unfiltered_scaled_actions[:, self._pose_abs_idx : self._pose_abs_idx + 3] *= self._position_scale
            self._unfiltered_scaled_actions[
                :, self._pose_abs_idx + 3 : self._pose_abs_idx + 7
            ] *= self._orientation_scale
            # Filtering
            self._unclipped_filtered_actions[:, self._pose_abs_idx : self._pose_abs_idx + 3] = (
                self._pos_lpf_alpha * self._unfiltered_scaled_actions[:, self._pose_abs_idx : self._pose_abs_idx + 3]
                + (1 - self._pos_lpf_alpha)
                * self._unclipped_filtered_actions[:, self._pose_abs_idx : self._pose_abs_idx + 3]
            )
            self._unclipped_filtered_actions[:, self._pose_abs_idx + 3 : self._pose_abs_idx + 7] = (
                self._ori_lpf_alpha
                * self._unfiltered_scaled_actions[:, self._pose_abs_idx + 3 : self._pose_abs_idx + 7]
                + (1 - self._ori_lpf_alpha)
                * self._unclipped_filtered_actions[:, self._pose_abs_idx + 3 : self._pose_abs_idx + 7]
            )
            # Clipping: on the delta pose wrt the default zero pose
            zero_pose = torch.zeros(self.num_envs, 7, device=self.device)  # Rotation part quaternion
            zero_pose[:, 3] = 1.0  # Unit quad has w=1
            delta_pose = torch.zeros(self.num_envs, 6, device=self.device)  # Rotation part axis-angle
            delta_pose[:, :3], delta_pose[:, 3:] = math_utils.compute_pose_error(
                zero_pose[:, :3],
                zero_pose[:, 3:7],
                self._unclipped_filtered_actions[:, self._pose_abs_idx : self._pose_abs_idx + 3],
                self._unclipped_filtered_actions[:, self._pose_abs_idx + 3 : self._pose_abs_idx + 7],
            )
            delta_pose[:, :3] = torch.clamp(delta_pose[:, :3], -self._position_clip, self._position_clip)
            delta_pose[:, 3:] = torch.clamp(delta_pose[:, 3:], -self._orientation_clip, self._orientation_clip)
            (
                self._processed_actions[:, self._pose_abs_idx : self._pose_abs_idx + 3],
                self._processed_actions[:, self._pose_abs_idx + 3 : self._pose_abs_idx + 7],
            ) = math_utils.apply_delta_pose(
                zero_pose[:, :3],
                zero_pose[:, 3:7],
                delta_pose,
            )
        if self._pose_rel_idx is not None:
            # Scaling
            self._unfiltered_scaled_actions[:, self._pose_rel_idx : self._pose_rel_idx + 3] *= self._position_scale
            self._unfiltered_scaled_actions[
                :, self._pose_rel_idx + 3 : self._pose_rel_idx + 6
            ] *= self._orientation_scale
            # Filtering
            self._unclipped_filtered_actions[:, self._pose_rel_idx : self._pose_rel_idx + 3] = (
                self._pos_lpf_alpha * self._unfiltered_scaled_actions[:, self._pose_rel_idx : self._pose_rel_idx + 3]
                + (1 - self._pos_lpf_alpha)
                * self._unclipped_filtered_actions[:, self._pose_rel_idx : self._pose_rel_idx + 3]
            )
            self._unclipped_filtered_actions[:, self._pose_rel_idx + 3 : self._pose_rel_idx + 6] = (
                self._ori_lpf_alpha
                * self._unfiltered_scaled_actions[:, self._pose_rel_idx + 3 : self._pose_rel_idx + 6]
                + (1 - self._ori_lpf_alpha)
                * self._unclipped_filtered_actions[:, self._pose_rel_idx + 3 : self._pose_rel_idx + 6]
            )
            # Clipping
            self._processed_actions[:, self._pose_rel_idx : self._pose_rel_idx + 3] = torch.clamp(
                self._unclipped_filtered_actions[:, self._pose_rel_idx : self._pose_rel_idx + 3],
                min=-self._position_clip,
                max=self._position_clip,
            )
            self._processed_actions[:, self._pose_rel_idx + 3 : self._pose_rel_idx + 6] = torch.clamp(
                self._unclipped_filtered_actions[:, self._pose_rel_idx + 3 : self._pose_rel_idx + 6],
                min=-self._orientation_clip,
                max=self._orientation_clip,
            )
=======
>>>>>>> e3df3daa
        if self._wrench_abs_idx is not None:
            self._processed_actions[:, self._wrench_abs_idx : self._wrench_abs_idx + 6] *= self._wrench_scale
            self._processed_actions[:, self._wrench_abs_idx : self._wrench_abs_idx + 6] = torch.clamp(
                self._processed_actions[:, self._wrench_abs_idx : self._wrench_abs_idx + 6],
                min=-self._wrench_clip,
                max=self._wrench_clip,
            )
        if self._stiffness_idx is not None:
            self._processed_actions[:, self._stiffness_idx : self._stiffness_idx + 6] *= self._stiffness_scale
            self._processed_actions[:, self._stiffness_idx : self._stiffness_idx + 6] = torch.clamp(
                self._processed_actions[:, self._stiffness_idx : self._stiffness_idx + 6],
                min=self.cfg.controller_cfg.motion_stiffness_limits_task[0],
                max=self.cfg.controller_cfg.motion_stiffness_limits_task[1],
            )
        if self._damping_ratio_idx is not None:
            self._processed_actions[
                :, self._damping_ratio_idx : self._damping_ratio_idx + 6
            ] *= self._damping_ratio_scale
            self._processed_actions[:, self._damping_ratio_idx : self._damping_ratio_idx + 6] = torch.clamp(
                self._processed_actions[:, self._damping_ratio_idx : self._damping_ratio_idx + 6],
                min=self.cfg.controller_cfg.motion_damping_ratio_limits_task[0],
                max=self.cfg.controller_cfg.motion_damping_ratio_limits_task[1],
            )

<<<<<<< HEAD
    def modify_lpf_cutoff(self, pos_lpf_cutoff_f: float, ori_lpf_cutoff_f: float):
        """Modify the cutoff frequency of the low-pass filter.

        Args:
            pos_lpf_cutoff_f (float): The new cutoff frequency for the position low-pass filter.
            ori_lpf_cutoff_f (float): The new cutoff frequency for the orientation low-pass filter.
        """

        self.cfg.position_lpf_cutoff = pos_lpf_cutoff_f
        self.cfg.orientation_lpf_cutoff = pos_lpf_cutoff_f

        self._pos_lpf_bandwidth_rad.fill_(pos_lpf_cutoff_f * 2 * torch.pi)
        self._ori_lpf_bandwidth_rad.fill_(ori_lpf_cutoff_f * 2 * torch.pi)

        self._pos_lpf_alpha.fill_(
            self._pos_lpf_bandwidth_rad
            * self._lpf_bandwidth_dT
            / (1.0 + self._pos_lpf_bandwidth_rad * self._lpf_bandwidth_dT)
        )
        self._ori_lpf_alpha.fill_(
            self._ori_lpf_bandwidth_rad
            * self._lpf_bandwidth_dT
            / (1.0 + self._ori_lpf_bandwidth_rad * self._lpf_bandwidth_dT)
        )

    def modify_pd_gains(
        self,
        p_gains: torch.Tensor | None = None,
        d_gains: torch.Tensor | None = None,
        current_task_frame_pose_b: torch.Tensor | None = None,
    ):
        """Modify the PD gains of the operational space controller.

        Args:
            p_gains: The new proportional gains for the operational space controller. Tensor of shape (``num_envs``,
            ``6``). If None, the current
                value is kept.
            d_gains: The new derivative gains for the operational space controller. Tensor of shape (``num_envs``,
            ``6``). If None, the current value is kept.
            current_task_frame_pose_b: Current pose of the task frame, in root frame, in which the targets and the
                (motion/wrench) control axes are defined. It is a tensor of shape (``num_envs``, 7),
                containing position and the quaternion ``(w, x, y, z)``. Defaults to None.
        """

        if p_gains is not None:

            # Check the dimension of p gains
            if p_gains.shape != (self.num_envs, 6):
                raise ValueError(
                    f"Invalid shape for the proportional gains. Expected: (num_envs, 6), Got: {p_gains.shape}"
                )

            self._osc._motion_p_gains_task = self._osc._selection_matrix_motion_task @ torch.diag_embed(p_gains)
            if d_gains is None:
                self._osc._motion_d_gains_task = torch.diag_embed(
                    2
                    * torch.diagonal(self._osc._motion_p_gains_task, dim1=-2, dim2=-1).sqrt()
                    * torch.as_tensor(
                        self._osc.cfg.motion_damping_ratio_task, dtype=torch.float, device=self._osc._device
                    ).reshape(1, -1)
                )

        if d_gains is not None:

            # Check the dimension of d gains
            if d_gains.shape != (self.num_envs, 6):
                raise ValueError(
                    f"Invalid shape for the derivative gains. Expected: (num_envs, 6), Got: {d_gains.shape}"
                )

            self._osc._motion_d_gains_task = torch.diag_embed(
                2 * torch.diagonal(self._osc._motion_p_gains_task, dim1=-2, dim2=-1).sqrt() * d_gains
            )

        # Project the task frame gains to the root frame if needed
        if p_gains is not None or d_gains is not None:

            if current_task_frame_pose_b is None:
                current_task_frame_pose_b = torch.tensor(
                    [[0.0, 0.0, 0.0, 1.0, 0.0, 0.0, 0.0]] * self.num_envs, device=self._osc._device
                )

            # Rotation of task frame wrt root frame, converts a coordinate from task frame to root frame.
            R_task_b = math_utils.matrix_from_quat(current_task_frame_pose_b[:, 3:])
            # Rotation of root frame wrt task frame, converts a coordinate from root frame to task frame.
            R_b_task = R_task_b.mT

            # Transform motion control stiffness gains from task frame to root frame
            self._osc._motion_p_gains_b[:, 0:3, 0:3] = R_task_b @ self._osc._motion_p_gains_task[:, 0:3, 0:3] @ R_b_task
            self._osc._motion_p_gains_b[:, 3:6, 3:6] = R_task_b @ self._osc._motion_p_gains_task[:, 3:6, 3:6] @ R_b_task

            # Transform motion control damping gains from task frame to root frame
            self._osc._motion_d_gains_b[:, 0:3, 0:3] = R_task_b @ self._osc._motion_d_gains_task[:, 0:3, 0:3] @ R_b_task
            self._osc._motion_d_gains_b[:, 3:6, 3:6] = R_task_b @ self._osc._motion_d_gains_task[:, 3:6, 3:6] @ R_b_task
=======
    def _validate_modified_param(self, param: float | torch.Tensor, name: str) -> torch.Tensor:
        """
        Validates and formats the input for parameter modification functions.

        The param can be:
        - A scalar (0D tensor): expanded to shape (self.num_envs, 1)
        - A 1D tensor with shape (self.num_envs,): unsqueezed to shape (self.num_envs, 1)
        - A 2D tensor with shape (self.num_envs, 1): used as is

        Args:
            param: The input param value (scalar or tensor) to validate.
            name: A descriptive name for error messages.

        Returns:
            The output param, a tensor of shape (self.num_envs, 1).

        Raises:
            ValueError: If `param` is not a scalar or a 1D/2D tensor with the expected size.
        """

        if not isinstance(param, torch.Tensor):
            param = torch.tensor(param, device=self.device)

        if param.ndim == 0:
            return param.expand(self.num_envs, 1)
        elif param.ndim == 1:
            if param.shape[0] != self.num_envs:
                raise ValueError(f"{name} must have {self.num_envs} elements, got {param.shape[0]}")
            return param.unsqueeze(1)
        elif param.ndim == 2:
            if param.shape != (self.num_envs, 1):
                raise ValueError(f"{name} must have shape ({self.num_envs}, 1), got {param.shape}")
            return param
        raise ValueError(f"{name} must be a scalar or 1D/2D tensor")
>>>>>>> e3df3daa
<|MERGE_RESOLUTION|>--- conflicted
+++ resolved
@@ -369,11 +369,6 @@
         self._position_clip = torch.full((self.num_envs, 1), abs(self.cfg.position_clip), device=self.device)
         self._orientation_clip = torch.full((self.num_envs, 1), abs(self.cfg.orientation_clip), device=self.device)
         self._wrench_clip = torch.full((self.num_envs, 1), abs(self.cfg.wrench_clip), device=self.device)
-
-        # save the clip thresholds as tensors
-        self._position_clip = torch.abs(torch.tensor(self.cfg.position_clip, device=self.device))
-        self._orientation_clip = torch.abs(torch.tensor(self.cfg.orientation_clip, device=self.device))
-        self._wrench_clip = torch.abs(torch.tensor(self.cfg.wrench_clip, device=self.device))
 
         # indexes for the various command elements (e.g., pose_rel, stifness, etc.) within the command tensor
         self._pose_abs_idx = None
@@ -783,7 +778,6 @@
                 min=-self._orientation_clip,
                 max=self._orientation_clip,
             )
-<<<<<<< HEAD
         if self._wrench_abs_idx is not None:
             self._processed_actions[:, self._wrench_abs_idx : self._wrench_abs_idx + 6] *= self._wrench_scale
             self._processed_actions[:, self._wrench_abs_idx : self._wrench_abs_idx + 6] = torch.clamp(
@@ -808,25 +802,40 @@
                 max=self.cfg.controller_cfg.motion_damping_ratio_limits_task[1],
             )
 
-    def modify_clip_values(
-        self, pos_clip: float | None = None, ori_clip: float | None = None, wrench_clip: float | None = None
-    ):
-        """Modify the clipping values for the pose and wrench commands.
+    def _validate_modified_param(self, param: float | torch.Tensor, name: str) -> torch.Tensor:
+        """
+        Validates and formats the input for parameter modification functions.
+
+        The param can be:
+        - A scalar (0D tensor): expanded to shape (self.num_envs, 1)
+        - A 1D tensor with shape (self.num_envs,): unsqueezed to shape (self.num_envs, 1)
+        - A 2D tensor with shape (self.num_envs, 1): used as is
 
         Args:
-            pos_clip (float | None): The new clipping value for the position command. If None, the current value is kept.
-            ori_clip (float | None): The new clipping value for the orientation command. If None, the current value is kept.
-            wrench_clip (float | None): The new clipping value for the wrench command. If None, the current value is kept.
-        """
-        if pos_clip is not None:
-            self.cfg.position_clip = pos_clip
-            self._position_clip.fill_(pos_clip)
-        if ori_clip is not None:
-            self.cfg.orientation_clip = ori_clip
-            self._orientation_clip.fill_(ori_clip)
-        if wrench_clip is not None:
-            self.cfg.wrench_clip = wrench_clip
-            self._wrench_clip.fill_(wrench_clip)
+            param: The input param value (scalar or tensor) to validate.
+            name: A descriptive name for error messages.
+
+        Returns:
+            The output param, a tensor of shape (self.num_envs, 1).
+
+        Raises:
+            ValueError: If `param` is not a scalar or a 1D/2D tensor with the expected size.
+        """
+
+        if not isinstance(param, torch.Tensor):
+            param = torch.tensor(param, device=self.device)
+
+        if param.ndim == 0:
+            return param.expand(self.num_envs, 1)
+        elif param.ndim == 1:
+            if param.shape[0] != self.num_envs:
+                raise ValueError(f"{name} must have {self.num_envs} elements, got {param.shape[0]}")
+            return param.unsqueeze(1)
+        elif param.ndim == 2:
+            if param.shape != (self.num_envs, 1):
+                raise ValueError(f"{name} must have shape ({self.num_envs}, 1), got {param.shape}")
+            return param
+        raise ValueError(f"{name} must be a scalar or 1D/2D tensor")
 
 
 class OperationalSpaceControllerActionFiltered(OperationalSpaceControllerAction):
@@ -951,8 +960,6 @@
                 min=-self._orientation_clip,
                 max=self._orientation_clip,
             )
-=======
->>>>>>> e3df3daa
         if self._wrench_abs_idx is not None:
             self._processed_actions[:, self._wrench_abs_idx : self._wrench_abs_idx + 6] *= self._wrench_scale
             self._processed_actions[:, self._wrench_abs_idx : self._wrench_abs_idx + 6] = torch.clamp(
@@ -977,7 +984,6 @@
                 max=self.cfg.controller_cfg.motion_damping_ratio_limits_task[1],
             )
 
-<<<<<<< HEAD
     def modify_lpf_cutoff(self, pos_lpf_cutoff_f: float, ori_lpf_cutoff_f: float):
         """Modify the cutoff frequency of the low-pass filter.
 
@@ -1071,40 +1077,4 @@
 
             # Transform motion control damping gains from task frame to root frame
             self._osc._motion_d_gains_b[:, 0:3, 0:3] = R_task_b @ self._osc._motion_d_gains_task[:, 0:3, 0:3] @ R_b_task
-            self._osc._motion_d_gains_b[:, 3:6, 3:6] = R_task_b @ self._osc._motion_d_gains_task[:, 3:6, 3:6] @ R_b_task
-=======
-    def _validate_modified_param(self, param: float | torch.Tensor, name: str) -> torch.Tensor:
-        """
-        Validates and formats the input for parameter modification functions.
-
-        The param can be:
-        - A scalar (0D tensor): expanded to shape (self.num_envs, 1)
-        - A 1D tensor with shape (self.num_envs,): unsqueezed to shape (self.num_envs, 1)
-        - A 2D tensor with shape (self.num_envs, 1): used as is
-
-        Args:
-            param: The input param value (scalar or tensor) to validate.
-            name: A descriptive name for error messages.
-
-        Returns:
-            The output param, a tensor of shape (self.num_envs, 1).
-
-        Raises:
-            ValueError: If `param` is not a scalar or a 1D/2D tensor with the expected size.
-        """
-
-        if not isinstance(param, torch.Tensor):
-            param = torch.tensor(param, device=self.device)
-
-        if param.ndim == 0:
-            return param.expand(self.num_envs, 1)
-        elif param.ndim == 1:
-            if param.shape[0] != self.num_envs:
-                raise ValueError(f"{name} must have {self.num_envs} elements, got {param.shape[0]}")
-            return param.unsqueeze(1)
-        elif param.ndim == 2:
-            if param.shape != (self.num_envs, 1):
-                raise ValueError(f"{name} must have shape ({self.num_envs}, 1), got {param.shape}")
-            return param
-        raise ValueError(f"{name} must be a scalar or 1D/2D tensor")
->>>>>>> e3df3daa
+            self._osc._motion_d_gains_b[:, 3:6, 3:6] = R_task_b @ self._osc._motion_d_gains_task[:, 3:6, 3:6] @ R_b_task