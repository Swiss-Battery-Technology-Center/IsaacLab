# Copyright (c) 2022-2025, The Isaac Lab Project Developers (https://github.com/isaac-sim/IsaacLab/blob/main/CONTRIBUTORS.md).
# All rights reserved.
#
# SPDX-License-Identifier: BSD-3-Clause

"""Common functions that can be used to create observation terms.

The functions can be passed to the :class:`isaaclab.managers.ObservationTermCfg` object to enable
the observation introduced by the function.
"""

from __future__ import annotations

import torch
from typing import TYPE_CHECKING

import isaaclab.utils.math as math_utils
from isaaclab.utils.math import subtract_frame_transforms, normalize, quat_unique
from isaaclab.assets import Articulation, RigidObject
from isaaclab.managers import SceneEntityCfg
from isaaclab.managers.manager_base import ManagerTermBase
from isaaclab.managers.manager_term_cfg import ObservationTermCfg
from isaaclab.sensors import Camera, Imu, RayCaster, RayCasterCamera, TiledCamera, FrameTransformer

if TYPE_CHECKING:
    from isaaclab.envs import ManagerBasedEnv, ManagerBasedRLEnv


"""
Root state.
"""


def base_pos_z(env: ManagerBasedEnv, asset_cfg: SceneEntityCfg = SceneEntityCfg("robot")) -> torch.Tensor:
    """Root height in the simulation world frame."""
    # extract the used quantities (to enable type-hinting)
    asset: Articulation = env.scene[asset_cfg.name]
    return asset.data.root_pos_w[:, 2].unsqueeze(-1)


def base_lin_vel(env: ManagerBasedEnv, asset_cfg: SceneEntityCfg = SceneEntityCfg("robot")) -> torch.Tensor:
    """Root linear velocity in the asset's root frame."""
    # extract the used quantities (to enable type-hinting)
    asset: RigidObject = env.scene[asset_cfg.name]
    return asset.data.root_lin_vel_b


def base_ang_vel(env: ManagerBasedEnv, asset_cfg: SceneEntityCfg = SceneEntityCfg("robot")) -> torch.Tensor:
    """Root angular velocity in the asset's root frame."""
    # extract the used quantities (to enable type-hinting)
    asset: RigidObject = env.scene[asset_cfg.name]
    return asset.data.root_ang_vel_b


def projected_gravity(env: ManagerBasedEnv, asset_cfg: SceneEntityCfg = SceneEntityCfg("robot")) -> torch.Tensor:
    """Gravity projection on the asset's root frame."""
    # extract the used quantities (to enable type-hinting)
    asset: RigidObject = env.scene[asset_cfg.name]
    return asset.data.projected_gravity_b


def root_pos_w(env: ManagerBasedEnv, asset_cfg: SceneEntityCfg = SceneEntityCfg("robot")) -> torch.Tensor:
    """Asset root position in the environment frame."""
    # extract the used quantities (to enable type-hinting)
    asset: RigidObject = env.scene[asset_cfg.name]
    return asset.data.root_pos_w - env.scene.env_origins


def root_quat_w(
    env: ManagerBasedEnv, make_quat_unique: bool = False, asset_cfg: SceneEntityCfg = SceneEntityCfg("robot")
) -> torch.Tensor:
    """Asset root orientation (w, x, y, z) in the environment frame.

    If :attr:`make_quat_unique` is True, then returned quaternion is made unique by ensuring
    the quaternion has non-negative real component. This is because both ``q`` and ``-q`` represent
    the same orientation.
    """
    # extract the used quantities (to enable type-hinting)
    asset: RigidObject = env.scene[asset_cfg.name]

    quat = asset.data.root_quat_w
    # make the quaternion real-part positive if configured
    return math_utils.quat_unique(quat) if make_quat_unique else quat


def root_lin_vel_w(env: ManagerBasedEnv, asset_cfg: SceneEntityCfg = SceneEntityCfg("robot")) -> torch.Tensor:
    """Asset root linear velocity in the environment frame."""
    # extract the used quantities (to enable type-hinting)
    asset: RigidObject = env.scene[asset_cfg.name]
    return asset.data.root_lin_vel_w


def root_ang_vel_w(env: ManagerBasedEnv, asset_cfg: SceneEntityCfg = SceneEntityCfg("robot")) -> torch.Tensor:
    """Asset root angular velocity in the environment frame."""
    # extract the used quantities (to enable type-hinting)
    asset: RigidObject = env.scene[asset_cfg.name]
    return asset.data.root_ang_vel_w


"""
Body state
"""


def body_pose_w(
    env: ManagerBasedEnv,
    asset_cfg: SceneEntityCfg = SceneEntityCfg("robot"),
) -> torch.Tensor:
    """The flattened body poses of the asset w.r.t the env.scene.origin.

    Note: Only the bodies configured in :attr:`asset_cfg.body_ids` will have their poses returned.

    Args:
        env: The environment.
        asset_cfg: The SceneEntity associated with this observation.

    Returns:
        The poses of bodies in articulation [num_env, 7*num_bodies]. Pose order is [x,y,z,qw,qx,qy,qz]. Output is
            stacked horizontally per body.
    """
    # extract the used quantities (to enable type-hinting)
    asset: Articulation = env.scene[asset_cfg.name]
    pose = asset.data.body_state_w[:, asset_cfg.body_ids, :7]
    pose[..., :3] = pose[..., :3] - env.scene.env_origins.unsqueeze(1)
    return pose.reshape(env.num_envs, -1)


def body_projected_gravity_b(
    env: ManagerBasedEnv,
    asset_cfg: SceneEntityCfg = SceneEntityCfg("robot"),
) -> torch.Tensor:
    """The direction of gravity projected on to bodies of an Articulation.

    Note: Only the bodies configured in :attr:`asset_cfg.body_ids` will have their poses returned.

    Args:
        env: The environment.
        asset_cfg: The Articulation associated with this observation.

    Returns:
        The unit vector direction of gravity projected onto body_name's frame. Gravity projection vector order is
            [x,y,z]. Output is stacked horizontally per body.
    """
    # extract the used quantities (to enable type-hinting)
    asset: Articulation = env.scene[asset_cfg.name]

    body_quat = asset.data.body_quat_w[:, asset_cfg.body_ids]
    gravity_dir = asset.data.GRAVITY_VEC_W.unsqueeze(1)
    return math_utils.quat_apply_inverse(body_quat, gravity_dir).view(env.num_envs, -1)


"""
Joint state.
"""


def joint_pos(env: ManagerBasedEnv, asset_cfg: SceneEntityCfg = SceneEntityCfg("robot")) -> torch.Tensor:
    """The joint positions of the asset.

    Note: Only the joints configured in :attr:`asset_cfg.joint_ids` will have their positions returned.
    """
    # extract the used quantities (to enable type-hinting)
    asset: Articulation = env.scene[asset_cfg.name]
    return asset.data.joint_pos[:, asset_cfg.joint_ids]


def joint_pos_rel(env: ManagerBasedEnv, asset_cfg: SceneEntityCfg = SceneEntityCfg("robot")) -> torch.Tensor:
    """The joint positions of the asset w.r.t. the default joint positions.

    Note: Only the joints configured in :attr:`asset_cfg.joint_ids` will have their positions returned.
    """
    # extract the used quantities (to enable type-hinting)
    asset: Articulation = env.scene[asset_cfg.name]
    return asset.data.joint_pos[:, asset_cfg.joint_ids] - asset.data.default_joint_pos[:, asset_cfg.joint_ids]


def joint_pos_limit_normalized(
    env: ManagerBasedEnv, asset_cfg: SceneEntityCfg = SceneEntityCfg("robot")
) -> torch.Tensor:
    """The joint positions of the asset normalized with the asset's joint limits.

    Note: Only the joints configured in :attr:`asset_cfg.joint_ids` will have their normalized positions returned.
    """
    # extract the used quantities (to enable type-hinting)
    asset: Articulation = env.scene[asset_cfg.name]
    return math_utils.scale_transform(
        asset.data.joint_pos[:, asset_cfg.joint_ids],
        asset.data.soft_joint_pos_limits[:, asset_cfg.joint_ids, 0],
        asset.data.soft_joint_pos_limits[:, asset_cfg.joint_ids, 1],
    )


def joint_vel(env: ManagerBasedEnv, asset_cfg: SceneEntityCfg = SceneEntityCfg("robot")):
    """The joint velocities of the asset.

    Note: Only the joints configured in :attr:`asset_cfg.joint_ids` will have their velocities returned.
    """
    # extract the used quantities (to enable type-hinting)
    asset: Articulation = env.scene[asset_cfg.name]
    return asset.data.joint_vel[:, asset_cfg.joint_ids]


def joint_vel_rel(env: ManagerBasedEnv, asset_cfg: SceneEntityCfg = SceneEntityCfg("robot")):
    """The joint velocities of the asset w.r.t. the default joint velocities.

    Note: Only the joints configured in :attr:`asset_cfg.joint_ids` will have their velocities returned.
    """
    # extract the used quantities (to enable type-hinting)
    asset: Articulation = env.scene[asset_cfg.name]
    return asset.data.joint_vel[:, asset_cfg.joint_ids] - asset.data.default_joint_vel[:, asset_cfg.joint_ids]

"""
End-effector state.
"""
def ee_position_in_robot_root_frame(env: ManagerBasedRLEnv, robot_cfg: SceneEntityCfg = SceneEntityCfg("robot"), ee_frame_cfg: SceneEntityCfg = SceneEntityCfg("ee_frame")) -> torch.Tensor:
    """The position of the end-effector in the robot’s root frame."""
    robot: RigidObject = env.scene[robot_cfg.name]
    ee_frame: FrameTransformer = env.scene[ee_frame_cfg.name]
    ee_pos_w = ee_frame.data.target_pos_w[..., 0, :]
    ee_pos_b, _ = subtract_frame_transforms(
        robot.data.root_state_w[:, :3], robot.data.root_state_w[:, 3:7], ee_pos_w
    )
    return ee_pos_b

<<<<<<< HEAD
def joint_effort(env: ManagerBasedEnv, asset_cfg: SceneEntityCfg = SceneEntityCfg("robot")) -> torch.Tensor:
    """The joint applied effort of the robot.

    NOTE: Only the joints configured in :attr:`asset_cfg.joint_ids` will have their effort returned.

    Args:
        env: The environment.
        asset_cfg: The SceneEntity associated with this observation.

    Returns:
        The joint effort (N or N-m) for joint_names in asset_cfg, shape is [num_env,num_joints].
    """
    # extract the used quantities (to enable type-hinting)
    asset: Articulation = env.scene[asset_cfg.name]
    return asset.data.applied_torque[:, asset_cfg.joint_ids]


=======
def ee_rotation_in_robot_root_frame(env: ManagerBasedRLEnv, robot_cfg: SceneEntityCfg = SceneEntityCfg("robot"), ee_frame_cfg: SceneEntityCfg = SceneEntityCfg("ee_frame"),
) -> torch.Tensor:
    """The rotation of the end-effector in the robot’s root frame."""
    robot: RigidObject = env.scene[robot_cfg.name]
    ee_frame: FrameTransformer = env.scene[ee_frame_cfg.name]
    ee_pos_w = ee_frame.data.target_pos_w[..., 0, :]
    ee_quat_w = ee_frame.data.target_quat_w[..., 0, :]
    _, ee_quat_b = subtract_frame_transforms(
        robot.data.root_state_w[:, :3],
        robot.data.root_state_w[:, 3:7],
        ee_pos_w,
        ee_quat_w,
    )
    ee_quat_b = normalize(ee_quat_b)
    ee_quat_b = quat_unique(ee_quat_b)
    return ee_quat_b
>>>>>>> fcc9b8b0
"""
Sensors.
"""


def height_scan(env: ManagerBasedEnv, sensor_cfg: SceneEntityCfg, offset: float = 0.5) -> torch.Tensor:
    """Height scan from the given sensor w.r.t. the sensor's frame.

    The provided offset (Defaults to 0.5) is subtracted from the returned values.
    """
    # extract the used quantities (to enable type-hinting)
    sensor: RayCaster = env.scene.sensors[sensor_cfg.name]
    # height scan: height = sensor_height - hit_point_z - offset
    return sensor.data.pos_w[:, 2].unsqueeze(1) - sensor.data.ray_hits_w[..., 2] - offset


def body_incoming_wrench(env: ManagerBasedEnv, asset_cfg: SceneEntityCfg) -> torch.Tensor:
    """Incoming spatial wrench on bodies of an articulation in the simulation world frame.

    This is the 6-D wrench (force and torque) applied to the body link by the incoming joint force.
    """
    # extract the used quantities (to enable type-hinting)
    asset: Articulation = env.scene[asset_cfg.name]
    # obtain the link incoming forces in world frame
    body_incoming_joint_wrench_b = asset.data.body_incoming_joint_wrench_b[:, asset_cfg.body_ids]
    return body_incoming_joint_wrench_b.view(env.num_envs, -1)


def imu_orientation(env: ManagerBasedEnv, asset_cfg: SceneEntityCfg = SceneEntityCfg("imu")) -> torch.Tensor:
    """Imu sensor orientation in the simulation world frame.

    Args:
        env: The environment.
        asset_cfg: The SceneEntity associated with an IMU sensor. Defaults to SceneEntityCfg("imu").

    Returns:
        Orientation in the world frame in (w, x, y, z) quaternion form. Shape is (num_envs, 4).
    """
    # extract the used quantities (to enable type-hinting)
    asset: Imu = env.scene[asset_cfg.name]
    # return the orientation quaternion
    return asset.data.quat_w


def imu_ang_vel(env: ManagerBasedEnv, asset_cfg: SceneEntityCfg = SceneEntityCfg("imu")) -> torch.Tensor:
    """Imu sensor angular velocity w.r.t. environment origin expressed in the sensor frame.

    Args:
        env: The environment.
        asset_cfg: The SceneEntity associated with an IMU sensor. Defaults to SceneEntityCfg("imu").

    Returns:
        The angular velocity (rad/s) in the sensor frame. Shape is (num_envs, 3).
    """
    # extract the used quantities (to enable type-hinting)
    asset: Imu = env.scene[asset_cfg.name]
    # return the angular velocity
    return asset.data.ang_vel_b


def imu_lin_acc(env: ManagerBasedEnv, asset_cfg: SceneEntityCfg = SceneEntityCfg("imu")) -> torch.Tensor:
    """Imu sensor linear acceleration w.r.t. the environment origin expressed in sensor frame.

    Args:
        env: The environment.
        asset_cfg: The SceneEntity associated with an IMU sensor. Defaults to SceneEntityCfg("imu").

    Returns:
        The linear acceleration (m/s^2) in the sensor frame. Shape is (num_envs, 3).
    """
    asset: Imu = env.scene[asset_cfg.name]
    return asset.data.lin_acc_b


def image(
    env: ManagerBasedEnv,
    sensor_cfg: SceneEntityCfg = SceneEntityCfg("tiled_camera"),
    data_type: str = "rgb",
    convert_perspective_to_orthogonal: bool = False,
    normalize: bool = True,
) -> torch.Tensor:
    """Images of a specific datatype from the camera sensor.

    If the flag :attr:`normalize` is True, post-processing of the images are performed based on their
    data-types:

    - "rgb": Scales the image to (0, 1) and subtracts with the mean of the current image batch.
    - "depth" or "distance_to_camera" or "distance_to_plane": Replaces infinity values with zero.

    Args:
        env: The environment the cameras are placed within.
        sensor_cfg: The desired sensor to read from. Defaults to SceneEntityCfg("tiled_camera").
        data_type: The data type to pull from the desired camera. Defaults to "rgb".
        convert_perspective_to_orthogonal: Whether to orthogonalize perspective depth images.
            This is used only when the data type is "distance_to_camera". Defaults to False.
        normalize: Whether to normalize the images. This depends on the selected data type.
            Defaults to True.

    Returns:
        The images produced at the last time-step
    """
    # extract the used quantities (to enable type-hinting)
    sensor: TiledCamera | Camera | RayCasterCamera = env.scene.sensors[sensor_cfg.name]

    # obtain the input image
    images = sensor.data.output[data_type]

    # depth image conversion
    if (data_type == "distance_to_camera") and convert_perspective_to_orthogonal:
        images = math_utils.orthogonalize_perspective_depth(images, sensor.data.intrinsic_matrices)

    # rgb/depth image normalization
    if normalize:
        if data_type == "rgb":
            images = images.float() / 255.0
            mean_tensor = torch.mean(images, dim=(1, 2), keepdim=True)
            images -= mean_tensor
        elif "distance_to" in data_type or "depth" in data_type:
            images[images == float("inf")] = 0

    return images.clone()


class image_features(ManagerTermBase):
    """Extracted image features from a pre-trained frozen encoder.

    This term uses models from the model zoo in PyTorch and extracts features from the images.

    It calls the :func:`image` function to get the images and then processes them using the model zoo.

    A user can provide their own model zoo configuration to use different models for feature extraction.
    The model zoo configuration should be a dictionary that maps different model names to a dictionary
    that defines the model, preprocess and inference functions. The dictionary should have the following
    entries:

    - "model": A callable that returns the model when invoked without arguments.
    - "reset": A callable that resets the model. This is useful when the model has a state that needs to be reset.
    - "inference": A callable that, when given the model and the images, returns the extracted features.

    If the model zoo configuration is not provided, the default model zoo configurations are used. The default
    model zoo configurations include the models from Theia :cite:`shang2024theia` and ResNet :cite:`he2016deep`.
    These models are loaded from `Hugging-Face transformers <https://huggingface.co/docs/transformers/index>`_ and
    `PyTorch torchvision <https://pytorch.org/vision/stable/models.html>`_ respectively.

    Args:
        sensor_cfg: The sensor configuration to poll. Defaults to SceneEntityCfg("tiled_camera").
        data_type: The sensor data type. Defaults to "rgb".
        convert_perspective_to_orthogonal: Whether to orthogonalize perspective depth images.
            This is used only when the data type is "distance_to_camera". Defaults to False.
        model_zoo_cfg: A user-defined dictionary that maps different model names to their respective configurations.
            Defaults to None. If None, the default model zoo configurations are used.
        model_name: The name of the model to use for inference. Defaults to "resnet18".
        model_device: The device to store and infer the model on. This is useful when offloading the computation
            from the environment simulation device. Defaults to the environment device.
        inference_kwargs: Additional keyword arguments to pass to the inference function. Defaults to None,
            which means no additional arguments are passed.

    Returns:
        The extracted features tensor. Shape is (num_envs, feature_dim).

    Raises:
        ValueError: When the model name is not found in the provided model zoo configuration.
        ValueError: When the model name is not found in the default model zoo configuration.
    """

    def __init__(self, cfg: ObservationTermCfg, env: ManagerBasedEnv):
        # initialize the base class
        super().__init__(cfg, env)

        # extract parameters from the configuration
        self.model_zoo_cfg: dict = cfg.params.get("model_zoo_cfg")  # type: ignore
        self.model_name: str = cfg.params.get("model_name", "resnet18")  # type: ignore
        self.model_device: str = cfg.params.get("model_device", env.device)  # type: ignore

        # List of Theia models - These are configured through `_prepare_theia_transformer_model` function
        default_theia_models = [
            "theia-tiny-patch16-224-cddsv",
            "theia-tiny-patch16-224-cdiv",
            "theia-small-patch16-224-cdiv",
            "theia-base-patch16-224-cdiv",
            "theia-small-patch16-224-cddsv",
            "theia-base-patch16-224-cddsv",
        ]
        # List of ResNet models - These are configured through `_prepare_resnet_model` function
        default_resnet_models = ["resnet18", "resnet34", "resnet50", "resnet101"]

        # Check if model name is specified in the model zoo configuration
        if self.model_zoo_cfg is not None and self.model_name not in self.model_zoo_cfg:
            raise ValueError(
                f"Model name '{self.model_name}' not found in the provided model zoo configuration."
                " Please add the model to the model zoo configuration or use a different model name."
                f" Available models in the provided list: {list(self.model_zoo_cfg.keys())}."
                "\nHint: If you want to use a default model, consider using one of the following models:"
                f" {default_theia_models + default_resnet_models}. In this case, you can remove the"
                " 'model_zoo_cfg' parameter from the observation term configuration."
            )
        if self.model_zoo_cfg is None:
            if self.model_name in default_theia_models:
                model_config = self._prepare_theia_transformer_model(self.model_name, self.model_device)
            elif self.model_name in default_resnet_models:
                model_config = self._prepare_resnet_model(self.model_name, self.model_device)
            else:
                raise ValueError(
                    f"Model name '{self.model_name}' not found in the default model zoo configuration."
                    f" Available models: {default_theia_models + default_resnet_models}."
                )
        else:
            model_config = self.model_zoo_cfg[self.model_name]

        # Retrieve the model, preprocess and inference functions
        self._model = model_config["model"]()
        self._reset_fn = model_config.get("reset")
        self._inference_fn = model_config["inference"]

    def reset(self, env_ids: torch.Tensor | None = None):
        # reset the model if a reset function is provided
        # this might be useful when the model has a state that needs to be reset
        # for example: video transformers
        if self._reset_fn is not None:
            self._reset_fn(self._model, env_ids)

    def __call__(
        self,
        env: ManagerBasedEnv,
        sensor_cfg: SceneEntityCfg = SceneEntityCfg("tiled_camera"),
        data_type: str = "rgb",
        convert_perspective_to_orthogonal: bool = False,
        model_zoo_cfg: dict | None = None,
        model_name: str = "resnet18",
        model_device: str | None = None,
        inference_kwargs: dict | None = None,
    ) -> torch.Tensor:
        # obtain the images from the sensor
        image_data = image(
            env=env,
            sensor_cfg=sensor_cfg,
            data_type=data_type,
            convert_perspective_to_orthogonal=convert_perspective_to_orthogonal,
            normalize=False,  # we pre-process based on model
        )
        # store the device of the image
        image_device = image_data.device
        # forward the images through the model
        features = self._inference_fn(self._model, image_data, **(inference_kwargs or {}))

        # move the features back to the image device
        return features.detach().to(image_device)

    """
    Helper functions.
    """

    def _prepare_theia_transformer_model(self, model_name: str, model_device: str) -> dict:
        """Prepare the Theia transformer model for inference.

        Args:
            model_name: The name of the Theia transformer model to prepare.
            model_device: The device to store and infer the model on.

        Returns:
            A dictionary containing the model and inference functions.
        """
        from transformers import AutoModel

        def _load_model() -> torch.nn.Module:
            """Load the Theia transformer model."""
            model = AutoModel.from_pretrained(f"theaiinstitute/{model_name}", trust_remote_code=True).eval()
            return model.to(model_device)

        def _inference(model, images: torch.Tensor) -> torch.Tensor:
            """Inference the Theia transformer model.

            Args:
                model: The Theia transformer model.
                images: The preprocessed image tensor. Shape is (num_envs, height, width, channel).

            Returns:
                The extracted features tensor. Shape is (num_envs, feature_dim).
            """
            # Move the image to the model device
            image_proc = images.to(model_device)
            # permute the image to (num_envs, channel, height, width)
            image_proc = image_proc.permute(0, 3, 1, 2).float() / 255.0
            # Normalize the image
            mean = torch.tensor([0.485, 0.456, 0.406], device=model_device).view(1, 3, 1, 1)
            std = torch.tensor([0.229, 0.224, 0.225], device=model_device).view(1, 3, 1, 1)
            image_proc = (image_proc - mean) / std

            # Taken from Transformers; inference converted to be GPU only
            features = model.backbone.model(pixel_values=image_proc, interpolate_pos_encoding=True)
            return features.last_hidden_state[:, 1:]

        # return the model, preprocess and inference functions
        return {"model": _load_model, "inference": _inference}

    def _prepare_resnet_model(self, model_name: str, model_device: str) -> dict:
        """Prepare the ResNet model for inference.

        Args:
            model_name: The name of the ResNet model to prepare.
            model_device: The device to store and infer the model on.

        Returns:
            A dictionary containing the model and inference functions.
        """
        from torchvision import models

        def _load_model() -> torch.nn.Module:
            """Load the ResNet model."""
            # map the model name to the weights
            resnet_weights = {
                "resnet18": "ResNet18_Weights.IMAGENET1K_V1",
                "resnet34": "ResNet34_Weights.IMAGENET1K_V1",
                "resnet50": "ResNet50_Weights.IMAGENET1K_V1",
                "resnet101": "ResNet101_Weights.IMAGENET1K_V1",
            }

            # load the model
            model = getattr(models, model_name)(weights=resnet_weights[model_name]).eval()
            return model.to(model_device)

        def _inference(model, images: torch.Tensor) -> torch.Tensor:
            """Inference the ResNet model.

            Args:
                model: The ResNet model.
                images: The preprocessed image tensor. Shape is (num_envs, channel, height, width).

            Returns:
                The extracted features tensor. Shape is (num_envs, feature_dim).
            """
            # move the image to the model device
            image_proc = images.to(model_device)
            # permute the image to (num_envs, channel, height, width)
            image_proc = image_proc.permute(0, 3, 1, 2).float() / 255.0
            # normalize the image
            mean = torch.tensor([0.485, 0.456, 0.406], device=model_device).view(1, 3, 1, 1)
            std = torch.tensor([0.229, 0.224, 0.225], device=model_device).view(1, 3, 1, 1)
            image_proc = (image_proc - mean) / std

            # forward the image through the model
            return model(image_proc)

        # return the model, preprocess and inference functions
        return {"model": _load_model, "inference": _inference}


"""
Actions.
"""


def last_action(env: ManagerBasedEnv, action_name: str | None = None) -> torch.Tensor:
    """The last input action to the environment.

    The name of the action term for which the action is required. If None, the
    entire action tensor is returned.
    """
    if action_name is None:
        return env.action_manager.action
    else:
        return env.action_manager.get_term(action_name).raw_actions


"""
Commands.
"""


def generated_commands(env: ManagerBasedRLEnv, command_name: str) -> torch.Tensor:
    """The generated command from command term in the command manager with the given name."""
    return env.command_manager.get_command(command_name)


"""
Time.
"""


def current_time_s(env: ManagerBasedRLEnv) -> torch.Tensor:
    """The current time in the episode (in seconds)."""
    return env.episode_length_buf.unsqueeze(1) * env.step_dt


def remaining_time_s(env: ManagerBasedRLEnv) -> torch.Tensor:
    """The maximum time remaining in the episode (in seconds)."""
    return env.max_episode_length_s - env.episode_length_buf.unsqueeze(1) * env.step_dt<|MERGE_RESOLUTION|>--- conflicted
+++ resolved
@@ -209,9 +209,29 @@
     asset: Articulation = env.scene[asset_cfg.name]
     return asset.data.joint_vel[:, asset_cfg.joint_ids] - asset.data.default_joint_vel[:, asset_cfg.joint_ids]
 
+
+def joint_effort(env: ManagerBasedEnv, asset_cfg: SceneEntityCfg = SceneEntityCfg("robot")) -> torch.Tensor:
+    """The joint applied effort of the robot.
+
+    NOTE: Only the joints configured in :attr:`asset_cfg.joint_ids` will have their effort returned.
+
+    Args:
+        env: The environment.
+        asset_cfg: The SceneEntity associated with this observation.
+
+    Returns:
+        The joint effort (N or N-m) for joint_names in asset_cfg, shape is [num_env,num_joints].
+    """
+    # extract the used quantities (to enable type-hinting)
+    asset: Articulation = env.scene[asset_cfg.name]
+    return asset.data.applied_torque[:, asset_cfg.joint_ids]
+
+
 """
 End-effector state.
 """
+
+
 def ee_position_in_robot_root_frame(env: ManagerBasedRLEnv, robot_cfg: SceneEntityCfg = SceneEntityCfg("robot"), ee_frame_cfg: SceneEntityCfg = SceneEntityCfg("ee_frame")) -> torch.Tensor:
     """The position of the end-effector in the robot’s root frame."""
     robot: RigidObject = env.scene[robot_cfg.name]
@@ -222,25 +242,7 @@
     )
     return ee_pos_b
 
-<<<<<<< HEAD
-def joint_effort(env: ManagerBasedEnv, asset_cfg: SceneEntityCfg = SceneEntityCfg("robot")) -> torch.Tensor:
-    """The joint applied effort of the robot.
-
-    NOTE: Only the joints configured in :attr:`asset_cfg.joint_ids` will have their effort returned.
-
-    Args:
-        env: The environment.
-        asset_cfg: The SceneEntity associated with this observation.
-
-    Returns:
-        The joint effort (N or N-m) for joint_names in asset_cfg, shape is [num_env,num_joints].
-    """
-    # extract the used quantities (to enable type-hinting)
-    asset: Articulation = env.scene[asset_cfg.name]
-    return asset.data.applied_torque[:, asset_cfg.joint_ids]
-
-
-=======
+
 def ee_rotation_in_robot_root_frame(env: ManagerBasedRLEnv, robot_cfg: SceneEntityCfg = SceneEntityCfg("robot"), ee_frame_cfg: SceneEntityCfg = SceneEntityCfg("ee_frame"),
 ) -> torch.Tensor:
     """The rotation of the end-effector in the robot’s root frame."""
@@ -257,7 +259,8 @@
     ee_quat_b = normalize(ee_quat_b)
     ee_quat_b = quat_unique(ee_quat_b)
     return ee_quat_b
->>>>>>> fcc9b8b0
+
+
 """
 Sensors.
 """
