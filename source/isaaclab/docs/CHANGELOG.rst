Changelog
---------

<<<<<<< HEAD
## [Unreleased]
~~~~~~~~~~~~~~~
=======
0.40.5 (2025-05-22)
~~~~~~~~~~~~~~~~~~~

Fixed
^^^^^

* Fixed collision filtering logic for CPU simulation. The automatic collision filtering feature
  currently has limitations for CPU simulation. Collision filtering needs to be manually enabled when using CPU simulation.


0.40.4 (2025-06-03)
~~~~~~~~~~~~~~~~~~~

Changed
^^^^^^^

* Removes the hardcoding to :class:`~isaaclab.terrains.terrain_generator.TerrainGenerator` in
  :class:`~isaaclab.terrains.terrain_generator.TerrainImporter` and instead the ``class_type`` is used which is
  passed in the ``TerrainGeneratorCfg``.


0.40.3 (2025-03-20)
~~~~~~~~~~~~~~~~~~~

Changed
^^^^^^^

* Made separate data buffers for poses and velocities for the :class:`~isaaclab.assets.Articulation`,
  :class:`~isaaclab.assets.RigidObject`, and :class:`~isaaclab.assets.RigidObjectCollection` classes.
  Previously, the two data buffers were stored together in a single buffer requiring an additional
  concatenation operation when accessing the data.
* Cleaned up ordering of members inside the data classes for the assets to make them easier
  to comprehend. This reduced the code duplication within the class and made the class
  more readable.


0.40.2 (2025-05-10)
~~~~~~~~~~~~~~~~~~~
>>>>>>> 28ed0bb6

Added
^^^^^

<<<<<<< HEAD
* Added arguments and functions to set position/orientation/wrench clip thresholds for
  :class:`isaaclab.envs.mdp.actions.OperationalSpaceControllerAction` class.
=======
* Updated gymnasium to >= 1.0
* Added support for specifying module:task_name as task name to avoid module import for ``gym.make``
>>>>>>> 28ed0bb6


0.40.1 (2025-06-02)
~~~~~~~~~~~~~~~~~~~

Added
^^^^^

* Added time observation functions to ~isaaclab.envs.mdp.observations module,
  :func:`~isaaclab.envs.mdp.observations.current_time_s` and :func:`~isaaclab.envs.mdp.observations.remaining_time_s`.

Changed
^^^^^^^

* Moved initialization of ``episode_length_buf`` outside of :meth:`load_managers()` of :class:`~isaaclab.envs.ManagerBasedRLEnv`
  to make it available for mdp functions.


0.40.0 (2025-05-16)
~~~~~~~~~~~~~~~~~~~

Added
^^^^^

* Added deprecation warning for :meth:`~isaaclab.utils.math.quat_rotate` and
  :meth:`~isaaclab.utils.math.quat_rotate_inverse`

Changed
^^^^^^^

* Changed all calls to :meth:`~isaaclab.utils.math.quat_rotate` and :meth:`~isaaclab.utils.math.quat_rotate_inverse` to
  :meth:`~isaaclab.utils.math.quat_apply` and :meth:`~isaaclab.utils.math.quat_apply_inverse` for speed.


0.39.7 (2025-05-19)
~~~~~~~~~~~~~~~~~~~

Fixed
^^^^^^

* Raising exceptions in step, render and reset if they occurred inside the initialization callbacks
  of assets and sensors.used from the experience files and the double definition is removed.


0.39.6 (2025-01-30)
~~~~~~~~~~~~~~~~~~~

Added
^^^^^

* Added method :meth:`omni.isaac.lab.assets.AssetBase.set_visibility` to set the visibility of the asset
  in the simulation.


0.39.5 (2025-05-16)
~~~~~~~~~~~~~~~~~~~

Added
^^^^^

* Added support for concatenation of observations along different dimensions in :class:`~isaaclab.managers.observation_manager.ObservationManager`.

Changed
^^^^^^^

* Updated the :class:`~isaaclab.managers.command_manager.CommandManager` to update the command counter after the
  resampling call.


0.39.4 (2025-05-16)
~~~~~~~~~~~~~~~~~~~

Fixed
^^^^^

* Fixed penetration issue for negative border height in :class:`~isaaclab.terrains.terrain_generator.TerrainGeneratorCfg`.


0.39.3 (2025-05-16)
~~~~~~~~~~~~~~~~~~~

Changed
^^^^^^^

* Changed the implementation of :meth:`~isaaclab.utils.math.quat_box_minus`

Added
^^^^^

* Added :meth:`~isaaclab.utils.math.quat_box_plus`
* Added :meth:`~isaaclab.utils.math.rigid_body_twist_transform`


0.39.2 (2025-05-15)
~~~~~~~~~~~~~~~~~~~

Fixed
^^^^^

* Fixed :meth:`omni.isaac.lab.sensors.camera.camera.Camera.set_intrinsic_matrices` preventing setting of unused USD
  camera parameters.
* Fixed :meth:`omni.isaac.lab.sensors.camera.camera.Camera._update_intrinsic_matrices` preventing unused USD camera
  parameters from being used to calculate :attr:`omni.isaac.lab.sensors.camera.CameraData.intrinsic_matrices`
* Fixed :meth:`omni.isaac.lab.spawners.sensors.sensors_cfg.PinholeCameraCfg.from_intrinsic_matrix` preventing setting of
  unused USD camera parameters.


0.39.1 (2025-05-14)
~~~~~~~~~~~~~~~~~~~

* Added a new attribute :attr:`articulation_root_prim_path` to the :class:`~isaaclab.assets.ArticulationCfg` class
  to allow explicitly specifying the prim path of the articulation root.


0.39.0 (2025-05-03)
~~~~~~~~~~~~~~~~~~~

Added
^^^^^

* Added check in RecorderManager to ensure that the success indicator is only set if the termination manager is present.
* Added semantic tags in :func:`isaaclab.sim.spawners.from_files.spawn_ground_plane`.
  This allows for :attr:`semantic_segmentation_mapping` to be used when using the ground plane spawner.


0.38.0 (2025-04-01)
~~~~~~~~~~~~~~~~~~~

Added
~~~~~

* Added the :meth:`~isaaclab.env.mdp.observations.joint_effort`


0.37.0 (2025-04-01)
~~~~~~~~~~~~~~~~~~~

Added
^^^^^

* Added :meth:`~isaaclab.envs.mdp.observations.body_pose_w`
* Added :meth:`~isaaclab.envs.mdp.observations.body_projected_gravity_b`


0.36.23 (2025-04-24)
~~~~~~~~~~~~~~~~~~~~

Fixed
^^^^^

* Fixed ``return_latest_camera_pose`` option in :class:`~isaaclab.sensors.TiledCameraCfg` from not being used to the
  argument ``update_latest_camera_pose`` in :class:`~isaaclab.sensors.CameraCfg` with application in both
  :class:`~isaaclab.sensors.Camera` and :class:`~isaaclab.sensors.TiledCamera`.


0.36.22 (2025-04-23)
~~~~~~~~~~~~~~~~~~~~

Fixed
^^^^^^^

* Adds correct type check for ManagerTermBase class in event_manager.py.


0.36.21 (2025-04-15)
~~~~~~~~~~~~~~~~~~~~

Changed
^^^^^^^

* Removed direct call of qpsovlers library from pink_ik controller and changed solver from quadprog to osqp.


0.36.20 (2025-04-09)
~~~~~~~~~~~~~~~~~~~~

Changed
^^^^^^^

* Added call to set cuda device after each ``app.update()`` call in :class:`~isaaclab.sim.SimulationContext`.
  This is now required for multi-GPU workflows because some underlying logic in ``app.update()`` is modifying
  the cuda device, which results in NCCL errors on distributed setups.


0.36.19 (2025-04-01)
~~~~~~~~~~~~~~~~~~~~

Fixed
^^^^^

* Added check in RecorderManager to ensure that the success indicator is only set if the termination manager is present.


0.36.18 (2025-03-26)
~~~~~~~~~~~~~~~~~~~~

Added
^^^^^

* Added a dynamic text instruction widget that provides real-time feedback
  on the number of successful recordings during demonstration sessions.


0.36.17 (2025-03-26)
~~~~~~~~~~~~~~~~~~~~

Changed
^^^^^^^

* Added override in AppLauncher to apply patch for ``pxr.Gf.Matrix4d`` to work with Pinocchio 2.7.0.


0.36.16 (2025-03-25)
~~~~~~~~~~~~~~~~~~~~

Changed
^^^^^^^

* Modified rendering mode default behavior when the launcher arg :attr:`enable_cameras` is not set.


0.36.15 (2025-03-25)
~~~~~~~~~~~~~~~~~~~~

Added
^^^^^

* Added near plane distance configuration for XR device.


0.36.14 (2025-03-24)
~~~~~~~~~~~~~~~~~~~~

Changed
^^^^^^^

* Changed default render settings in :class:`~isaaclab.sim.SimulationCfg` to None, which means that
  the default settings will be used from the experience files and the double definition is removed.


0.36.13 (2025-03-24)
~~~~~~~~~~~~~~~~~~~~

Added
^^^^^

* Added headpose support to OpenXRDevice.


0.36.12 (2025-03-19)
~~~~~~~~~~~~~~~~~~~~

Added
^^^^^

* Added parameter to show warning if Pink IK solver fails to find a solution.


0.36.11 (2025-03-19)
~~~~~~~~~~~~~~~~~~~~

Fixed
^^^^^

* Fixed default behavior of :class:`~isaaclab.actuators.ImplicitActuator` if no :attr:`effort_limits_sim` or
  :attr:`effort_limit` is set.


0.36.10 (2025-03-17)
~~~~~~~~~~~~~~~~~~~~

Fixed
^^^^^

* App launcher to update the cli arguments if conditional defaults are used.


0.36.9 (2025-03-18)
~~~~~~~~~~~~~~~~~~~

Added
^^^^^^^

* Xr rendering mode, which is default when xr is used.


0.36.8 (2025-03-17)
~~~~~~~~~~~~~~~~~~~

Fixed
^^^^^

* Removed ``scalar_first`` from scipy function usage to support older versions of scipy.


0.36.7 (2025-03-14)
~~~~~~~~~~~~~~~~~~~

Fixed
^^^^^

* Changed the import structure to only import ``pinocchio`` when ``pink-ik`` or ``dex-retargeting`` is being used.
  This also solves for the problem that ``pink-ik`` and ``dex-retargeting`` are not supported in windows.
* Removed ``isaacsim.robot_motion.lula`` and ``isaacsim.robot_motion.motion_generation`` from the default loaded Isaac Sim extensions.
* Moved pink ik action config to a separate file.


0.36.6 (2025-03-13)
~~~~~~~~~~~~~~~~~~~

Fixed
^^^^^

* Worked around an issue where the render mode is set to ``"RayTracedLighting"`` instead of ``"RaytracedLighting"`` by
  some dependencies.


0.36.5 (2025-03-11)
~~~~~~~~~~~~~~~~~~~

Added
^^^^^^^

* Added 3 rendering mode presets: performance, balanced, and quality.
* Preset settings are stored in ``apps/rendering_modes``.
* Presets can be set with cli arg ``--rendering_mode`` or with :class:`RenderCfg`.
* Preset rendering settings can be overwritten with :class:`RenderCfg`.
* :class:`RenderCfg` supports all native RTX carb settings.

Changed
^^^^^^^
* :class:`RenderCfg` default settings are unset.


0.36.4 (2025-03-11)
~~~~~~~~~~~~~~~~~~~

Changed
^^^^^^^

* Updated the OpenXR kit file ``isaaclab.python.xr.openxr.kit`` to inherit from ``isaaclab.python.kit`` instead of
  ``isaaclab.python.rendering.kit`` which is not appropriate.


0.36.3 (2025-03-10)
~~~~~~~~~~~~~~~~~~~~

Changed
^^^^^^^

* Added the PinkIKController controller class that interfaces Isaac Lab with the Pink differential inverse kinematics solver
  to allow control of multiple links in a robot using a single solver.


0.36.2 (2025-03-07)
~~~~~~~~~~~~~~~~~~~~

Changed
^^^^^^^

* Allowed users to exit on 1 Ctrl+C instead of consecutive 2 key strokes.
* Allowed physics reset during simulation through :meth:`reset` in :class:`~isaaclab.sim.SimulationContext`.


0.36.1 (2025-03-10)
~~~~~~~~~~~~~~~~~~~

Added
^^^^^

* Added :attr:`semantic_segmentation_mapping` for camera configs to allow specifying colors for semantics.


0.36.0 (2025-03-07)
~~~~~~~~~~~~~~~~~~~

Removed
^^^^^^^

* Removed the storage of tri-meshes and warp meshes inside the :class:`~isaaclab.terrains.TerrainImporter` class.
  Initially these meshes were added for ray-casting purposes. However, since the ray-caster reads the terrains
  directly from the USD files, these meshes are no longer needed.
* Deprecated the :attr:`warp_meshes` and :attr:`meshes` attributes from the
  :class:`~isaaclab.terrains.TerrainImporter` class. These attributes now return an empty dictionary
  with a deprecation warning.

Changed
^^^^^^^

* Changed the prim path of the "plane" terrain inside the :class:`~isaaclab.terrains.TerrainImporter` class.
  Earlier, the terrain was imported directly as the importer's prim path. Now, the terrain is imported as
  ``{importer_prim_path}/{name}``, where ``name`` is the name of the terrain.


0.35.0 (2025-03-07)
~~~~~~~~~~~~~~~~~~~

* Improved documentation of various attributes in the :class:`~isaaclab.assets.ArticulationData` class to make
  it clearer which values represent the simulation and internal class values. In the new convention,
  the ``default_xxx`` attributes are whatever the user configured from their configuration of the articulation
  class, while the ``xxx`` attributes are the values from the simulation.
* Updated the soft joint position limits inside the :meth:`~isaaclab.assets.Articulation.write_joint_pos_limits_to_sim`
  method to use the new limits passed to the function.
* Added setting of :attr:`~isaaclab.assets.ArticulationData.default_joint_armature` and
  :attr:`~isaaclab.assets.ArticulationData.default_joint_friction` attributes in the
  :class:`~isaaclab.assets.Articulation` class based on user configuration.

Changed
^^^^^^^

* Removed unnecessary buffer creation operations inside the :class:`~isaaclab.assets.Articulation` class.
  Earlier, the class initialized a variety of buffer data with zeros and in the next function assigned
  them the value from PhysX. This made the code bulkier and more complex for no reason.
* Renamed parameters for a consistent nomenclature. These changes are backwards compatible with previous releases
  with a deprecation warning for the old names.

  * ``joint_velocity_limits`` → ``joint_vel_limits`` (to match attribute ``joint_vel`` and ``joint_vel_limits``)
  * ``joint_limits`` → ``joint_pos_limits`` (to match attribute ``joint_pos`` and ``soft_joint_pos_limits``)
  * ``default_joint_limits`` → ``default_joint_pos_limits``
  * ``write_joint_limits_to_sim`` → ``write_joint_position_limit_to_sim``
  * ``joint_friction`` → ``joint_friction_coeff``
  * ``default_joint_friction`` → ``default_joint_friction_coeff``
  * ``write_joint_friction_to_sim`` → ``write_joint_friction_coefficient_to_sim``
  * ``fixed_tendon_limit`` → ``fixed_tendon_pos_limits``
  * ``default_fixed_tendon_limit`` → ``default_fixed_tendon_pos_limits``
  * ``set_fixed_tendon_limit`` → ``set_fixed_tendon_position_limit``


0.34.13 (2025-03-06)
~~~~~~~~~~~~~~~~~~~~

Added
^^^^^

* Added a new event mode called "prestartup", which gets called right after the scene design is complete
  and before the simulation is played.
* Added a callback to resolve the scene entity configurations separately once the simulation plays,
  since the scene entities cannot be resolved before the simulation starts playing
  (as we currently rely on PhysX to provide us with the joint/body ordering)


0.34.12 (2025-03-06)
~~~~~~~~~~~~~~~~~~~~

Added
^^^^^

* Updated the mimic API :meth:`target_eef_pose_to_action` in :class:`isaaclab.envs.ManagerBasedRLMimicEnv` to take a dictionary of
  eef noise values instead of a single noise value.
* Added support for optional subtask constraints based on DexMimicGen to the mimic configuration class :class:`isaaclab.envs.MimicEnvCfg`.
* Enabled data compression in HDF5 dataset file handler :class:`isaaclab.utils.datasets.hdf5_dataset_file_handler.HDF5DatasetFileHandler`.


0.34.11 (2025-03-04)
~~~~~~~~~~~~~~~~~~~~

Fixed
^^^^^

* Fixed issue in :class:`~isaaclab.sensors.TiledCamera` and :class:`~isaaclab.sensors.Camera` where segmentation outputs only display the first tile
  when scene instancing is enabled. A workaround is added for now to disable instancing when segmentation
  outputs are requested.


0.34.10 (2025-03-04)
~~~~~~~~~~~~~~~~~~~~

Fixed
^^^^^

* Fixed the issue of misalignment in the motion vectors from the :class:`TiledCamera`
  with other modalities such as RGBA and depth.


0.34.9 (2025-03-04)
~~~~~~~~~~~~~~~~~~~

Added
^^^^^

* Added methods inside the :class:`omni.isaac.lab.assets.Articulation` class to set the joint
  position and velocity for the articulation. Previously, the joint position and velocity could
  only be set using the :meth:`omni.isaac.lab.assets.Articulation.write_joint_state_to_sim` method,
  which didn't allow setting the joint position and velocity separately.


0.34.8 (2025-03-02)
~~~~~~~~~~~~~~~~~~~

Fixed
^^^^^

* Fixed the propagation of the :attr:`activate_contact_sensors` attribute to the
  :class:`~isaaclab.sim.spawners.wrappers.wrappers_cfg.MultiAssetSpawnerCfg` class. Previously, this value
  was always set to False, which led to incorrect contact sensor settings for the spawned assets.


0.34.7 (2025-03-02)
~~~~~~~~~~~~~~~~~~~

Changed
^^^^^^^

* Enabled the physics flag for disabling contact processing in the :class:`~isaaclab.sim.SimulationContact`
  class. This means that by default, no contact reporting is done by the physics engine, which should provide
  a performance boost in simulations with no contact processing requirements.
* Disabled the physics flag for disabling contact processing in the :class:`~isaaclab.sensors.ContactSensor`
  class when the sensor is created to allow contact reporting for the sensor.

Removed
^^^^^^^

* Removed the attribute ``disable_contact_processing`` from :class:`~isaaclab.sim.SimulationContact`.


0.34.6 (2025-03-01)
~~~~~~~~~~~~~~~~~~~

Added
^^^^^

* Added a new attribute :attr:`is_implicit_model` to the :class:`isaaclab.actuators.ActuatorBase` class to
  indicate if the actuator model is implicit or explicit. This helps checking that the correct model type
  is being used when initializing the actuator models.

Fixed
^^^^^

* Added copy of configurations to :class:`~isaaclab.assets.AssetBase` and :class:`~isaaclab.sensors.SensorBase`
  to prevent modifications of the configurations from leaking outside of the classes.
* Fixed the case where setting velocity/effort limits for the simulation in the
  :class:`~isaaclab.actuators.ActuatorBaseCfg` class was not being used to update the actuator-specific
  velocity/effort limits.

Changed
^^^^^^^

* Moved warnings and checks for implicit actuator models to the :class:`~isaaclab.actuators.ImplicitActuator` class.
* Reverted to IsaacLab v1.3 behavior where :attr:`isaaclab.actuators.ImplicitActuatorCfg.velocity_limit`
  attribute was not used for setting the velocity limits in the simulation. This makes it possible to deploy
  policies from previous release without any changes. If users want to set the velocity limits for the simulation,
  they should use the :attr:`isaaclab.actuators.ImplicitActuatorCfg.velocity_limit_sim` attribute instead.


0.34.5 (2025-02-28)
~~~~~~~~~~~~~~~~~~~

Added
^^^^^

* Added IP address support for WebRTC livestream to allow specifying IP address to stream across networks.
  This feature requires an updated livestream extension, which is current only available in the pre-built Isaac Lab 2.0.1 docker image.
  Support for other Isaac Sim builds will become available in Isaac Sim 5.0.


0.34.4 (2025-02-27)
~~~~~~~~~~~~~~~~~~~~

Added
^^^^^

* Refactored retargeting code from Se3Handtracking class into separate modules for better modularity
* Added scaffolding for developing additional retargeters (e.g. dex)


0.34.3 (2025-02-26)
~~~~~~~~~~~~~~~~~~~

Added
^^^^^

* Enablec specifying the placement of the simulation when viewed in an XR device. This is achieved by
  adding an ``XrCfg`` environment configuration with ``anchor_pos`` and ``anchor_rot`` parameters.


0.34.2 (2025-02-21)
~~~~~~~~~~~~~~~~~~~

Fixed
^^^^^

* Fixed setting of root velocities inside the event term :meth:`reset_root_state_from_terrain`. Earlier, the indexing
  based on the environment IDs was missing.


0.34.1 (2025-02-17)
~~~~~~~~~~~~~~~~~~~

Fixed
^^^^^

* Ensured that the loaded torch JIT models inside actuator networks are correctly set to eval mode
  to prevent any unexpected behavior during inference.


0.34.0 (2025-02-14)
~~~~~~~~~~~~~~~~~~~

Fixed
^^^^^

* Added attributes :attr:`velocity_limits_sim` and :attr:`effort_limits_sim` to the
  :class:`isaaclab.actuators.ActuatorBaseCfg` class to separate solver limits from actuator limits.


0.33.17 (2025-02-13)
~~~~~~~~~~~~~~~~~~~~

Fixed
^^^^^

* Fixed Imu sensor based observations at first step by updating scene during initialization for
  :class:`~isaaclab.envs.ManagerBasedEnv`, :class:`~isaaclab.envs.DirectRLEnv`, and :class:`~isaaclab.envs.DirectMARLEnv`


0.33.16 (2025-02-09)
~~~~~~~~~~~~~~~~~~~~

Fixed
^^^^^

* Removes old deprecation warning from :attr:`isaaclab.assets.RigidObectData.body_state_w`


0.33.15 (2025-02-09)
~~~~~~~~~~~~~~~~~~~~

Fixed
^^^^^

* Fixed not updating the ``drift`` when calling :func:`~isaaclab.sensors.RayCaster.reset`


0.33.14 (2025-02-01)
~~~~~~~~~~~~~~~~~~~~

Fixed
^^^^^

* Fixed not updating the timestamp of ``body_link_state_w`` and ``body_com_state_w`` when ``write_root_pose_to_sim`` and ``write_joint_state_to_sim`` in the ``Articulation`` class are called.


0.33.13 (2025-01-30)
~~~~~~~~~~~~~~~~~~~~

* Fixed resampling of interval time left for the next event in the :class:`~isaaclab.managers.EventManager`
  class. Earlier, the time left for interval-based events was not being resampled on episodic resets. This led
  to the event being triggered at the wrong time after the reset.


0.33.12 (2025-01-28)
~~~~~~~~~~~~~~~~~~~~

Fixed
^^^^^

* Fixed missing import in ``line_plot.py``


0.33.11 (2025-01-25)
~~~~~~~~~~~~~~~~~~~~

Added
^^^^^

* Added :attr:`isaaclab.scene.InteractiveSceneCfg.filter_collisions` to allow specifying whether collision masking across environments is desired.

Changed
^^^^^^^

* Automatic collision filtering now happens as part of the replicate_physics call. When replicate_physics is not enabled, we call the previous
  ``filter_collisions`` API to mask collisions between environments.


0.33.10 (2025-01-22)
~~~~~~~~~~~~~~~~~~~~

Changed
^^^^^^^

* In :meth:`isaaclab.assets.Articulation.write_joint_limits_to_sim`, we previously added a check for if default joint positions exceed the
  new limits being set. When this is True, we log a warning message to indicate that the default joint positions will be clipped to be within
  the range of the new limits. However, the warning message can become overly verbose in a randomization setting where this API is called on
  every environment reset. We now default to only writing the message to info level logging if called within randomization, and expose a
  parameter that can be used to choose the logging level desired.


0.33.9 (2025-01-22)
~~~~~~~~~~~~~~~~~~~

Fixed
^^^^^

* Fixed typo in /physics/autoPopupSimulationOutputWindow setting in :class:`~isaaclab.sim.SimulationContext`


0.33.8 (2025-01-17)
~~~~~~~~~~~~~~~~~~~

Fixed
^^^^^

* Removed deprecation of :attr:`isaaclab.assets.ArticulationData.root_state_w` and
  :attr:`isaaclab.assets.ArticulationData.body_state_w` derived properties.
* Removed deprecation of :meth:`isaaclab.assets.Articulation.write_root_state_to_sim`.
* Replaced calls to :attr:`isaaclab.assets.ArticulationData.root_com_state_w` and
  :attr:`isaaclab.assets.ArticulationData.root_link_state_w` with corresponding calls to
  :attr:`isaaclab.assets.ArticulationData.root_state_w`.
* Replaced calls to :attr:`isaaclab.assets.ArticulationData.body_com_state_w` and
  :attr:`isaaclab.assets.ArticulationData.body_link_state_w` properties with corresponding calls to
  :attr:`isaaclab.assets.ArticulationData.body_state_w` properties.
* Removed deprecation of :attr:`isaaclab.assets.RigidObjectData.root_state_w` derived properties.
* Removed deprecation of :meth:`isaaclab.assets.RigidObject.write_root_state_to_sim`.
* Replaced calls to :attr:`isaaclab.assets.RigidObjectData.root_com_state_w` and
  :attr:`isaaclab.assets.RigidObjectData.root_link_state_w` properties with corresponding calls to
  :attr:`isaaclab.assets.RigidObjectData.root_state_w` properties.
* Removed deprecation of :attr:`isaaclab.assets.RigidObjectCollectionData.root_state_w` derived properties.
* Removed deprecation of :meth:`isaaclab.assets.RigidObjectCollection.write_root_state_to_sim`.
* Replaced calls to :attr:`isaaclab.assets.RigidObjectCollectionData.root_com_state_w` and
  :attr:`isaaclab.assets.RigidObjectData.root_link_state_w` properties with corresponding calls to
  :attr:`isaaclab.assets.RigidObjectData.root_state_w` properties.
* Fixed indexing issue in ``write_root_link_velocity_to_sim`` in :class:`isaaclab.assets.RigidObject`
* Fixed index broadcasting in ``write_object_link_velocity_to_sim`` and ``write_object_com_pose_to_sim`` in
  the :class:`isaaclab.assets.RigidObjectCollection` class.


0.33.7 (2025-01-14)
~~~~~~~~~~~~~~~~~~~

Fixed
^^^^^

* Fixed the respawn of only wrong object samples in :func:`repeated_objects_terrain` of :mod:`isaaclab.terrains.trimesh` module.
  Previously, the function was respawning all objects in the scene instead of only the wrong object samples, which in worst case
  could lead to infinite respawn loop.


0.33.6 (2025-01-16)
~~~~~~~~~~~~~~~~~~~

Changed
^^^^^^^

* Added initial unit tests for multiple tiled cameras, including tests for initialization, groundtruth annotators, different poses, and different resolutions.


0.33.5 (2025-01-13)
~~~~~~~~~~~~~~~~~~~

Changed
^^^^^^^

* Moved the definition of ``/persistent/isaac/asset_root/*`` settings from :class:`AppLauncher` to the app files.
  This is needed to prevent errors where ``isaaclab_assets`` was loaded prior to the carbonite setting being set.


0.33.4 (2025-01-10)
~~~~~~~~~~~~~~~~~~~

Changed
^^^^^^^

* Added an optional parameter in the :meth:`record_pre_reset` method in
  :class:`~isaaclab.managers.RecorderManager` to override the export config upon invoking.


0.33.3 (2025-01-08)
~~~~~~~~~~~~~~~~~~~

Fixed
^^^^^

* Fixed docstring in articulation data :class:`isaaclab.assets.ArticulationData`.
  In body properties sections, the second dimension should be num_bodies but was documented as 1.


0.33.2 (2025-01-02)
~~~~~~~~~~~~~~~~~~~

Added
^^^^^

* Added body tracking as an origin type to :class:`isaaclab.envs.ViewerCfg` and :class:`isaaclab.envs.ui.ViewportCameraController`.


0.33.1 (2024-12-26)
~~~~~~~~~~~~~~~~~~~

Changed
^^^^^^^

* Added kinematics initialization call for populating kinematic prim transforms to fabric for rendering.
* Added ``enable_env_ids`` flag for cloning and replication to replace collision filtering.


0.33.0 (2024-12-22)
~~~~~~~~~~~~~~~~~~~

Fixed
^^^^^

* Fixed populating default_joint_stiffness and default_joint_damping values for ImplicitActuator instances in :class:`isaaclab.assets.Articulation`


0.32.2 (2024-12-17)
~~~~~~~~~~~~~~~~~~~

Added
^^^^^

* Added null-space (position) control option to :class:`isaaclab.controllers.OperationalSpaceController`.
* Added test cases that uses null-space control for :class:`isaaclab.controllers.OperationalSpaceController`.
* Added information regarding null-space control to the tutorial script and documentation of
  :class:`isaaclab.controllers.OperationalSpaceController`.
* Added arguments to set specific null-space joint position targets within
  :class:`isaaclab.envs.mdp.actions.OperationalSpaceControllerAction` class.


0.32.1 (2024-12-17)
~~~~~~~~~~~~~~~~~~~

Changed
^^^^^^^

* Added a default and generic implementation of the :meth:`get_object_poses` function
  in the :class:`ManagerBasedRLMimicEnv` class.
* Added a ``EXPORT_NONE`` mode in the :class:`DatasetExportMode` class and updated
  :class:`~isaaclab.managers.RecorderManager` to enable recording without exporting
  the data to a file.


0.32.0 (2024-12-16)
~~~~~~~~~~~~~~~~~~~

Changed
^^^^^^^

* Previously, physx returns the rigid bodies and articulations velocities in the com of bodies rather than the link frame, while poses are in link frames. We now explicitly provide :attr:`body_link_state` and :attr:`body_com_state` APIs replacing the previous :attr:`body_state` API. Previous APIs are now marked as deprecated. Please update any code using the previous pose and velocity APIs to use the new ``*_link_*`` or ``*_com_*`` APIs in :attr:`isaaclab.assets.RigidBody`, :attr:`isaaclab.assets.RigidBodyCollection`, and :attr:`isaaclab.assets.Articulation`.


0.31.0 (2024-12-16)
~~~~~~~~~~~~~~~~~~~

Added
^^^^^

* Added :class:`ManagerBasedRLMimicEnv` and config classes for mimic data generation workflow for imitation learning.


0.30.3 (2024-12-16)
~~~~~~~~~~~~~~~~~~~

Fixed
^^^^^

* Fixed ordering of logging and resamping in the command manager, where we were logging the metrics after resampling the commands.
  This leads to incorrect logging of metrics when inside the resample call, the metrics tensors get reset.


0.30.2 (2024-12-16)
~~~~~~~~~~~~~~~~~~~

Fixed
^^^^^

* Fixed errors within the calculations of :class:`isaaclab.controllers.OperationalSpaceController`.

Added
^^^^^

* Added :class:`isaaclab.controllers.OperationalSpaceController` to API documentation.
* Added test cases for :class:`isaaclab.controllers.OperationalSpaceController`.
* Added a tutorial for :class:`isaaclab.controllers.OperationalSpaceController`.
* Added the implementation of :class:`isaaclab.envs.mdp.actions.OperationalSpaceControllerAction` class.


0.30.1 (2024-12-15)
~~~~~~~~~~~~~~~~~~~

Changed
^^^^^^^

* Added call to update articulation kinematics after reset to ensure states are updated for non-rendering sensors. Previously, some changes
  in reset such as modifying joint states would not be reflected in the rigid body states immediately after reset.


0.30.0 (2024-12-15)
~~~~~~~~~~~~~~~~~~~

Added
^^^^^

* Added UI interface to the Managers in the ManagerBasedEnv and MangerBasedRLEnv classes.
* Added UI widgets for :class:`LiveLinePlot` and :class:`ImagePlot`.
* Added ``ManagerLiveVisualizer/Cfg``: Given a ManagerBase (i.e. action_manager, observation_manager, etc) and a config file this class creates
  the the interface between managers and the UI.
* Added :class:`EnvLiveVisualizer`: A 'manager' of ManagerLiveVisualizer. This is added to the ManagerBasedEnv but is only called during
  the initialization of the managers in load_managers
* Added ``get_active_iterable_terms`` implementation methods to ActionManager, ObservationManager, CommandsManager, CurriculumManager,
  RewardManager, and TerminationManager. This method exports the active term data and labels for each manager and is called by ManagerLiveVisualizer.
* Additions to :class:`BaseEnvWindow` and :class:`RLEnvWindow` to register ManagerLiveVisualizer UI interfaces for the chosen managers.


0.29.0 (2024-12-15)
~~~~~~~~~~~~~~~~~~~

Added
^^^^^

* Added observation history computation to :class:`isaaclab.manager.observation_manager.ObservationManager`.
* Added ``history_length`` and ``flatten_history_dim`` configuration parameters to :class:`isaaclab.manager.manager_term_cfg.ObservationTermCfg`
* Added ``history_length`` and ``flatten_history_dim`` configuration parameters to :class:`isaaclab.manager.manager_term_cfg.ObservationGroupCfg`
* Added full buffer property to :class:`isaaclab.utils.buffers.circular_buffer.CircularBuffer`


0.28.4 (2024-12-15)
~~~~~~~~~~~~~~~~~~~

Added
^^^^^

* Added action clip to all :class:`isaaclab.envs.mdp.actions`.


0.28.3 (2024-12-14)
~~~~~~~~~~~~~~~~~~~

Changed
^^^^^^^

* Added check for error below threshold in state machines to ensure the state has been reached.


0.28.2 (2024-12-13)
~~~~~~~~~~~~~~~~~~~

Fixed
^^^^^

* Fixed the shape of ``quat_w`` in the ``apply_actions`` method of :attr:`~isaaclab.env.mdp.NonHolonomicAction`
  (previously (N,B,4), now (N,4) since the number of root bodies B is required to be 1). Previously ``apply_actions`` errored
  because ``euler_xyz_from_quat`` requires inputs of shape (N,4).


0.28.1 (2024-12-13)
~~~~~~~~~~~~~~~~~~~

Fixed
^^^^^

* Fixed the internal buffers for ``set_external_force_and_torque`` where the buffer values would be stale if zero values are sent to the APIs.


0.28.0 (2024-12-12)
~~~~~~~~~~~~~~~~~~~

Changed
^^^^^^^

* Adapted the :class:`~isaaclab.sim.converters.UrdfConverter` to use the latest URDF converter API from Isaac Sim 4.5. The
  physics articulation root can now be set separately, and the joint drive gains can be set on a per joint basis.


0.27.33 (2024-12-11)
~~~~~~~~~~~~~~~~~~~~

Added
^^^^^

* Introduced an optional ``sensor_cfg`` parameter to the :meth:`~isaaclab.envs.mdp.rewards.base_height_l2` function, enabling the use of
  :class:`~isaaclab.sensors.RayCaster` for height adjustments. For flat terrains, the function retains its previous behavior.
* Improved documentation to clarify the usage of the :meth:`~isaaclab.envs.mdp.rewards.base_height_l2` function in both flat and rough terrain settings.


0.27.32 (2024-12-11)
~~~~~~~~~~~~~~~~~~~~

Fixed
^^^^^

* Modified :class:`isaaclab.envs.mdp.actions.DifferentialInverseKinematicsAction` class to use the geometric
  Jacobian computed w.r.t. to the root frame of the robot. This helps ensure that root pose does not affect the tracking.


0.27.31 (2024-12-09)
~~~~~~~~~~~~~~~~~~~~

Changed
^^^^^^^

* Introduced configuration options in :class:`Se3HandTracking` to:
  - Zero out rotation around the x/y axes
  - Apply smoothing and thresholding to position and rotation deltas for reduced jitter
  - Use wrist-based rotation reference as an alternative to fingertip-based rotation

* Switched the default position reference in :class:`Se3HandTracking` to the wrist joint pose, providing more stable relative-based positioning.


0.27.30 (2024-12-09)
~~~~~~~~~~~~~~~~~~~~

Fixed
^^^^^

* Fixed the initial state recorder term in :class:`isaaclab.envs.mdp.recorders.InitialStateRecorder` to
  return only the states of the specified environment IDs.


0.27.29 (2024-12-06)
~~~~~~~~~~~~~~~~~~~~

Fixed
^^^^^

* Fixed the enforcement of :attr:`~isaaclab.actuators.ActuatorBaseCfg.velocity_limits` at the
  :attr:`~isaaclab.assets.Articulation.root_physx_view` level.


0.27.28 (2024-12-06)
~~~~~~~~~~~~~~~~~~~~

Changed
^^^^^^^

* If a USD that contains an articulation root is loaded using a
  :attr:`isaaclab.assets.RigidBody` we now fail unless the articulation root is explicitly
  disabled. Using an articulation root for rigid bodies is not needed and decreases overall performance.


0.27.27 (2024-12-06)
~~~~~~~~~~~~~~~~~~~~

Fixed
^^^^^

* Corrected the projection types of fisheye camera in :class:`isaaclab.sim.spawners.sensors.sensors_cfg.FisheyeCameraCfg`.
  Earlier, the projection names used snakecase instead of camelcase.


0.27.26 (2024-12-06)
~~~~~~~~~~~~~~~~~~~~

Added
^^^^^

* Added option to define the clipping behavior for depth images generated by
  :class:`~isaaclab.sensors.RayCasterCamera`, :class:`~isaaclab.sensors.Camera`, and :class:`~isaaclab.sensors.TiledCamera`

Changed
^^^^^^^

* Unified the clipping behavior for the depth images of all camera implementations. Per default, all values exceeding
  the range are clipped to zero for both ``distance_to_image_plane`` and ``distance_to_camera`` depth images. Prev.
  :class:`~isaaclab.sensors.RayCasterCamera` clipped the values to the maximum value of the depth image,
  :class:`~isaaclab.sensors.Camera` did not clip them and had a different behavior for both types.


0.27.25 (2024-12-05)
~~~~~~~~~~~~~~~~~~~~

Fixed
^^^^^

* Fixed the condition in ``isaaclab.sh`` that checks whether ``pre-commit`` is installed before attempting installation.


0.27.24 (2024-12-05)
~~~~~~~~~~~~~~~~~~~~

Fixed
^^^^^

* Removed workaround in :class:`isaaclab.sensors.TiledCamera` and :class:`isaaclab.sensors.Camera`
  that was previously required to prevent frame offsets in renders. The denoiser setting is no longer
  automatically modified based on the resolution of the cameras.


0.27.23 (2024-12-04)
~~~~~~~~~~~~~~~~~~~~

Fixed
^^^^^

* Added the attributes :attr:`~isaaclab.envs.DirectRLEnvCfg.wait_for_textures` and :attr:`~isaaclab.envs.ManagerBasedEnvCfg.wait_for_textures`
  to enable assets loading check during :class:`~isaaclab.DirectRLEnv` and :class:`~isaaclab.ManagerBasedEnv` reset method when rtx sensors are added to the scene.


0.27.22 (2024-12-04)
~~~~~~~~~~~~~~~~~~~~

Fixed
^^^^^

* Fixed the order of the incoming parameters in :class:`isaaclab.envs.DirectMARLEnv` to correctly use ``NoiseModel`` in marl-envs.


0.27.21 (2024-12-04)
~~~~~~~~~~~~~~~~~~~~

Added
^^^^^

* Added :class:`~isaaclab.managers.RecorderManager` and its utility classes to record data from the simulation.
* Added :class:`~isaaclab.utils.datasets.EpisodeData` to store data for an episode.
* Added :class:`~isaaclab.utils.datasets.DatasetFileHandlerBase` as a base class for handling dataset files.
* Added :class:`~isaaclab.utils.datasets.HDF5DatasetFileHandler` as a dataset file handler implementation to
  export and load episodes from HDF5 files.
* Added ``record_demos.py`` script to record human-teleoperated demos for a specified task and export to an HDF5 file.
* Added ``replay_demos.py`` script to replay demos loaded from an HDF5 file.


0.27.20 (2024-12-02)
~~~~~~~~~~~~~~~~~~~~

Changed
^^^^^^^

* Changed :class:`isaaclab.envs.DirectMARLEnv` to inherit from ``Gymnasium.Env`` due to requirement from Gymnasium v1.0.0 requiring all environments to be a subclass of ``Gymnasium.Env`` when using the ``make`` interface.


0.27.19 (2024-12-02)
~~~~~~~~~~~~~~~~~~~~

Added
^^^^^

* Added ``isaaclab.utils.pretrained_checkpoints`` containing constants and utility functions used to manipulate
  paths and load checkpoints from Nucleus.


0.27.18 (2024-11-28)
~~~~~~~~~~~~~~~~~~~~

Changed
^^^^^^^

* Renamed Isaac Sim imports to follow Isaac Sim 4.5 naming conventions.


0.27.17 (2024-11-20)
~~~~~~~~~~~~~~~~~~~~

Added
^^^^^

* Added ``create_new_stage`` setting in :class:`~isaaclab.app.AppLauncher` to avoid creating a default new stage on startup in Isaac Sim. This helps reduce the startup time when launching Isaac Lab.


0.27.16 (2024-11-15)
~~~~~~~~~~~~~~~~~~~~

Added
^^^^^

* Added the class :class:`~isaaclab.devices.Se3HandTracking` which enables XR teleop for manipulators.


0.27.15 (2024-11-09)
~~~~~~~~~~~~~~~~~~~~

Fixed
^^^^^

* Fixed indexing in :meth:`isaaclab.assets.Articulation.write_joint_limits_to_sim` to correctly process non-None ``env_ids`` and ``joint_ids``.


0.27.14 (2024-10-23)
~~~~~~~~~~~~~~~~~~~~

Added
^^^^^

* Added the class :class:`~isaaclab.assets.RigidObjectCollection` which allows to spawn
  multiple objects in each environment and access/modify the quantities with a unified (env_ids, object_ids) API.


0.27.13 (2024-10-30)
~~~~~~~~~~~~~~~~~~~~

Added
^^^^^

* Added the attributes :attr:`~isaaclab.sim.converters.MeshConverterCfg.translation`, :attr:`~isaaclab.sim.converters.MeshConverterCfg.rotation`,
  :attr:`~isaaclab.sim.converters.MeshConverterCfg.scale` to translate, rotate, and scale meshes
  when importing them with :class:`~isaaclab.sim.converters.MeshConverter`.


0.27.12 (2024-11-04)
~~~~~~~~~~~~~~~~~~~~

Removed
^^^^^^^

* Removed TensorDict usage in favor of Python dictionary in sensors


0.27.11 (2024-10-31)
~~~~~~~~~~~~~~~~~~~~

Added
^^^^^

* Added support to define tuple of floats to scale observation terms by expanding the
  :attr:`isaaclab.managers.manager_term_cfg.ObservationManagerCfg.scale` attribute.


0.27.10 (2024-11-01)
~~~~~~~~~~~~~~~~~~~~

Changed
^^^^^^^

* Cached the PhysX view's joint paths before looping over them when processing fixed joint tendons
  inside the :class:`Articulation` class. This helps improve the processing time for the tendons.


0.27.9 (2024-11-01)
~~~~~~~~~~~~~~~~~~~

Added
^^^^^

* Added the :class:`isaaclab.utils.types.ArticulationActions` class to store the joint actions
  for an articulation. Earlier, the class from Isaac Sim was being used. However, it used a different
  type for the joint actions which was not compatible with the Isaac Lab framework.


0.27.8 (2024-11-01)
~~~~~~~~~~~~~~~~~~~

Fixed
^^^^^

* Added sanity check if the term is a valid type inside the command manager.
* Corrected the iteration over ``group_cfg_items`` inside the observation manager.


0.27.7 (2024-10-28)
~~~~~~~~~~~~~~~~~~~

Added
^^^^^

* Added frozen encoder feature extraction observation space with ResNet and Theia


0.27.6 (2024-10-25)
~~~~~~~~~~~~~~~~~~~

Fixed
^^^^^

* Fixed usage of ``meshes`` property in :class:`isaaclab.sensors.RayCasterCamera` to use ``self.meshes`` instead of the undefined ``RayCaster.meshes``.
* Fixed issue in :class:`isaaclab.envs.ui.BaseEnvWindow` where undefined configs were being accessed when creating debug visualization elements in UI.


0.27.5 (2024-10-25)
~~~~~~~~~~~~~~~~~~~

Added
^^^^^

* Added utilities for serializing/deserializing Gymnasium spaces.


0.27.4 (2024-10-18)
~~~~~~~~~~~~~~~~~~~

Fixed
^^^^^

* Updated installation path instructions for Windows in the Isaac Lab documentation to remove redundancy in the use of %USERPROFILE% for path definitions.


0.27.3 (2024-10-22)
~~~~~~~~~~~~~~~~~~~

Fixed
^^^^^

* Fixed the issue with using list or tuples of ``configclass`` within a ``configclass``. Earlier, the list of
  configclass objects were not converted to dictionary properly when ``to_dict`` function was called.


0.27.2 (2024-10-21)
~~~~~~~~~~~~~~~~~~~

Added
^^^^^

* Added ``--kit_args`` to :class:`~isaaclab.app.AppLauncher` to allow passing command line arguments directly to Omniverse Kit SDK.


0.27.1 (2024-10-20)
~~~~~~~~~~~~~~~~~~~

Added
^^^^^

* Added :class:`~isaaclab.sim.RenderCfg` and the attribute :attr:`~isaaclab.sim.SimulationCfg.render` for
  specifying render related settings.


0.27.0 (2024-10-14)
~~~~~~~~~~~~~~~~~~~

Added
^^^^^

* Added a method to :class:`~isaaclab.utils.configclass` to check for attributes with values of
  type ``MISSING``. This is useful when the user wants to check if a certain attribute has been set or not.
* Added the configuration validation check inside the constructor of all the core classes
  (such as sensor base, asset base, scene and environment base classes).
* Added support for environments without commands by leaving the attribute
  :attr:`isaaclab.envs.ManagerBasedRLEnvCfg.commands` as None. Before, this had to be done using
  the class :class:`isaaclab.command_generators.NullCommandGenerator`.
* Moved the ``meshes`` attribute in the :class:`isaaclab.sensors.RayCaster` class from class variable to instance variable.
  This prevents the meshes to overwrite each other.


0.26.0 (2024-10-16)
~~~~~~~~~~~~~~~~~~~

Added
^^^^^

* Added Imu sensor implementation that directly accesses the physx view :class:`isaaclab.sensors.Imu`. The
  sensor comes with a configuration class :class:`isaaclab.sensors.ImuCfg` and data class
  :class:`isaaclab.sensors.ImuData`.
* Moved and renamed :meth:`isaaclab.sensors.camera.utils.convert_orientation_convention` to :meth:`isaaclab.utils.math.convert_camera_frame_orientation_convention`
* Moved :meth:`isaaclab.sensors.camera.utils.create_rotation_matrix_from_view` to :meth:`isaaclab.utils.math.create_rotation_matrix_from_view`


0.25.2 (2024-10-16)
~~~~~~~~~~~~~~~~~~~

Added
^^^^^

* Added support for different Gymnasium spaces (``Box``, ``Discrete``, ``MultiDiscrete``, ``Tuple`` and ``Dict``)
  to define observation, action and state spaces in the direct workflow.
* Added :meth:`sample_space` to environment utils to sample supported spaces where data containers are torch tensors.

Changed
^^^^^^^

* Mark the :attr:`num_observations`, :attr:`num_actions` and :attr:`num_states` in :class:`DirectRLEnvCfg` as deprecated
  in favor of :attr:`observation_space`, :attr:`action_space` and :attr:`state_space` respectively.
* Mark the :attr:`num_observations`, :attr:`num_actions` and :attr:`num_states` in :class:`DirectMARLEnvCfg` as deprecated
  in favor of :attr:`observation_spaces`, :attr:`action_spaces` and :attr:`state_space` respectively.


0.25.1 (2024-10-10)
~~~~~~~~~~~~~~~~~~~

Fixed
^^^^^

* Fixed potential issue where default joint positions can fall outside of the limits being set with Articulation's
  ``write_joint_limits_to_sim`` API.


0.25.0 (2024-10-06)
~~~~~~~~~~~~~~~~~~~

Added
^^^^^

* Added configuration classes for spawning assets from a list of individual asset configurations randomly
  at the specified prim paths.


0.24.20 (2024-10-07)
~~~~~~~~~~~~~~~~~~~~

Fixed
^^^^^

* Fixed the :meth:`isaaclab.envs.mdp.events.randomize_rigid_body_material` function to
  correctly sample friction and restitution from the given ranges.


0.24.19 (2024-10-05)
~~~~~~~~~~~~~~~~~~~~

Added
^^^^^

* Added new functionalities to the FrameTransformer to make it more general. It is now possible to track:

  * Target frames that aren't children of the source frame prim_path
  * Target frames that are based upon the source frame prim_path


0.24.18 (2024-10-04)
~~~~~~~~~~~~~~~~~~~~

Fixed
^^^^^

* Fixes parsing and application of ``size`` parameter for :class:`~isaaclab.sim.spawn.GroundPlaneCfg` to correctly
  scale the grid-based ground plane.


0.24.17 (2024-10-04)
~~~~~~~~~~~~~~~~~~~~

Fixed
^^^^^

* Fixed the deprecation notice for using ``pxr.Semantics``. The corresponding modules use ``Semantics`` module
  directly.


0.24.16 (2024-10-03)
~~~~~~~~~~~~~~~~~~~~

Changed
^^^^^^^

* Renamed the observation function :meth:`grab_images` to :meth:`image` to follow convention of noun-based naming.
* Renamed the function :meth:`convert_perspective_depth_to_orthogonal_depth` to a shorter name
  :meth:`isaaclab.utils.math.orthogonalize_perspective_depth`.


0.24.15 (2024-09-20)
~~~~~~~~~~~~~~~~~~~~

Added
^^^^^

* Added :meth:`grab_images` to be able to use images for an observation term in manager-based environments.


0.24.14 (2024-09-20)
~~~~~~~~~~~~~~~~~~~~

Added
^^^^^

* Added the method :meth:`convert_perspective_depth_to_orthogonal_depth` to convert perspective depth
  images to orthogonal depth images. This is useful for the :meth:`~isaaclab.utils.math.unproject_depth`,
  since it expects orthogonal depth images as inputs.


0.24.13 (2024-09-08)
~~~~~~~~~~~~~~~~~~~~

Changed
^^^^^^^

* Moved the configuration of visualization markers for the command terms to their respective configuration classes.
  This allows users to modify the markers for the command terms without having to modify the command term classes.


0.24.12 (2024-09-18)
~~~~~~~~~~~~~~~~~~~~

Fixed
^^^^^

* Fixed outdated fetching of articulation data by using the method ``update_articulations_kinematic`` in
  :class:`isaaclab.assets.ArticulationData`. Before if an articulation was moved during a reset, the pose of the
  links were outdated if fetched before the next physics step. Adding this method ensures that the pose of the links
  is always up-to-date. Similarly ``update_articulations_kinematic`` was added before any render step to ensure that the
  articulation displays correctly after a reset.


0.24.11 (2024-09-11)
~~~~~~~~~~~~~~~~~~~~

Added
^^^^^

* Added skrl's JAX environment variables to :class:`~isaaclab.app.AppLauncher`
  to support distributed multi-GPU and multi-node training using JAX


0.24.10 (2024-09-10)
~~~~~~~~~~~~~~~~~~~~

Added
^^^^^

* Added config class, support, and tests for MJCF conversion via standalone python scripts.


0.24.9 (2024-09-09)
~~~~~~~~~~~~~~~~~~~~

Added
^^^^^

* Added a seed parameter to the :attr:`isaaclab.envs.ManagerBasedEnvCfg` and :attr:`isaaclab.envs.DirectRLEnvCfg`
  classes to set the seed for the environment. This seed is used to initialize the random number generator for the environment.
* Adapted the workflow scripts to set the seed for the environment using the seed specified in the learning agent's configuration
  file or the command line argument. This ensures that the simulation results are reproducible across different runs.


0.24.8 (2024-09-08)
~~~~~~~~~~~~~~~~~~~

Changed
^^^^^^^

* Modified:meth:`quat_rotate` and :meth:`quat_rotate_inverse` operations to use :meth:`torch.einsum`
  for faster processing of high dimensional input tensors.


0.24.7 (2024-09-06)
~~~~~~~~~~~~~~~~~~~

Added
^^^^^

* Added support for property attributes in the :meth:``isaaclab.utils.configclass`` method.
  Earlier, the configclass decorator failed to parse the property attributes correctly and made them
  instance variables instead.


0.24.6 (2024-09-05)
~~~~~~~~~~~~~~~~~~~

Fixed
^^^^^

* Adapted the ``A`` and ``D`` button bindings inside :meth:`isaaclab.device.Se3Keyboard` to make them now
  more-intuitive to control the y-axis motion based on the right-hand rule.


0.24.5 (2024-08-29)
~~~~~~~~~~~~~~~~~~~

Added
^^^^^

* Added alternative data type "distance_to_camera" in :class:`isaaclab.sensors.TiledCamera` class to be
  consistent with all other cameras (equal to type "depth").


0.24.4 (2024-09-02)
~~~~~~~~~~~~~~~~~~~

Fixed
^^^^^

* Added missing SI units to the documentation of :class:`isaaclab.sensors.Camera` and
  :class:`isaaclab.sensors.RayCasterCamera`.
* Added test to check :attr:`isaaclab.sensors.RayCasterCamera.set_intrinsic_matrices`


0.24.3 (2024-08-29)
~~~~~~~~~~~~~~~~~~~

Fixed
^^^^^

* Fixed the support for class-bounded methods when creating a configclass
  out of them. Earlier, these methods were being made as instance methods
  which required initialization of the class to call the class-methods.


0.24.2 (2024-08-28)
~~~~~~~~~~~~~~~~~~~

Added
^^^^^

* Added a class method to initialize camera configurations with an intrinsic matrix in the
  :class:`isaaclab.sim.spawner.sensors.PinholeCameraCfg`
  :class:`isaaclab.sensors.ray_caster.patterns_cfg.PinholeCameraPatternCfg` classes.

Fixed
^^^^^

* Fixed the ray direction in :func:`isaaclab.sensors.ray_caster.patterns.patterns.pinhole_camera_pattern` to
  point to the center of the pixel instead of the top-left corner.
* Fixed the clipping of the "distance_to_image_plane" depth image obtained using the
  :class:`isaaclab.sensors.ray_caster.RayCasterCamera` class. Earlier, the depth image was being clipped
  before the depth image was generated. Now, the clipping is applied after the depth image is generated. This makes
  the behavior equal to the USD Camera.


0.24.1 (2024-08-21)
~~~~~~~~~~~~~~~~~~~

Changed
^^^^^^^

* Disabled default viewport in certain headless scenarios for better performance.


0.24.0 (2024-08-17)
~~~~~~~~~~~~~~~~~~~

Added
^^^^^

* Added additional annotators for :class:`isaaclab.sensors.camera.TiledCamera` class.

Changed
^^^^^^^

* Updated :class:`isaaclab.sensors.TiledCamera` to latest RTX tiled rendering API.
* Single channel outputs for :class:`isaaclab.sensors.TiledCamera`, :class:`isaaclab.sensors.Camera` and :class:`isaaclab.sensors.RayCasterCamera` now has shape (H, W, 1).
* Data type for RGB output for :class:`isaaclab.sensors.TiledCamera` changed from ``torch.float`` to ``torch.uint8``.
* Dimension of RGB output for :class:`isaaclab.sensors.Camera` changed from (H, W, 4) to (H, W, 3). Use type ``rgba`` to retrieve the previous dimension.


0.23.1 (2024-08-17)
~~~~~~~~~~~~~~~~~~~

Changed
^^^^^^^

* Updated torch to version 2.4.0.


0.23.0 (2024-08-16)
~~~~~~~~~~~~~~~~~~~

Added
^^^^^

* Added direct workflow base class :class:`isaaclab.envs.DirectMARLEnv` for multi-agent environments.


0.22.1 (2024-08-17)
~~~~~~~~~~~~~~~~~~~

Added
^^^^^

* Added APIs to interact with the physics simulation of deformable objects. This includes setting the
  material properties, setting kinematic targets, and getting the state of the deformable object.
  For more information, please refer to the :mod:`isaaclab.assets.DeformableObject` class.


0.22.0 (2024-08-14)
~~~~~~~~~~~~~~~~~~~

Added
^^^^^

* Added :mod:`~isaaclab.utils.modifiers` module to provide framework for configurable and custom
  observation data modifiers.
* Adapted the :class:`~isaaclab.managers.ObservationManager` class to support custom modifiers.
  These are applied to the observation data before applying any noise or scaling operations.


0.21.2 (2024-08-13)
~~~~~~~~~~~~~~~~~~~

Fixed
^^^^^

* Moved event mode-based checks in the :meth:`isaaclab.managers.EventManager.apply` method outside
  the loop that iterates over the event terms. This prevents unnecessary checks and improves readability.
* Fixed the logic for global and per environment interval times when using the "interval" mode inside the
  event manager. Earlier, the internal lists for these times were of unequal lengths which led to wrong indexing
  inside the loop that iterates over the event terms.


0.21.1 (2024-08-06)
~~~~~~~~~~~~~~~~~~~

* Added a flag to preserve joint ordering inside the :class:`isaaclab.envs.mdp.JointAction` action term.


0.21.0 (2024-08-05)
~~~~~~~~~~~~~~~~~~~

Added
^^^^^

* Added the command line argument ``--device`` in :class:`~isaaclab.app.AppLauncher`. Valid options are:

  * ``cpu``: Use CPU.
  * ``cuda``: Use GPU with device ID ``0``.
  * ``cuda:N``: Use GPU, where N is the device ID. For example, ``cuda:0``. The default value is ``cuda:0``.

Changed
^^^^^^^

* Simplified setting the device throughout the code by relying on :attr:`isaaclab.sim.SimulationCfg.device`
  to activate gpu/cpu pipelines.

Removed
^^^^^^^

* Removed the parameter :attr:`isaaclab.sim.SimulationCfg.use_gpu_pipeline`. This is now directly inferred from
  :attr:`isaaclab.sim.SimulationCfg.device`.
* Removed the command line input argument ``--device_id`` in :class:`~isaaclab.app.AppLauncher`. The device id can
  now be set using the ``--device`` argument, for example with ``--device cuda:0``.


0.20.8 (2024-08-02)
~~~~~~~~~~~~~~~~~~~

Fixed
^^^^^

* Fixed the handling of observation terms with different shapes in the
  :class:`~isaaclab.managers.ObservationManager` class. Earlier, the constructor would throw an error if the
  shapes of the observation terms were different. Now, this operation only happens when the terms in an observation
  group are being concatenated. Otherwise, the terms are stored as a dictionary of tensors.
* Improved the error message when the observation terms are not of the same shape in the
  :class:`~isaaclab.managers.ObservationManager` class and the terms are being concatenated.


0.20.7 (2024-08-02)
~~~~~~~~~~~~~~~~~~~

Changed
^^^^^^^

* Performance improvements for material randomization in events.

Added
^^^^^

* Added minimum randomization frequency for reset mode randomizations.


0.20.6 (2024-08-02)
~~~~~~~~~~~~~~~~~~~

Changed
^^^^^^^

* Removed the hierarchy from :class:`~isaaclab.assets.RigidObject` class to
  :class:`~isaaclab.assets.Articulation` class. Previously, the articulation class overrode  almost
  all the functions of the rigid object class making the hierarchy redundant. Now, the articulation class
  is a standalone class that does not inherit from the rigid object class. This does add some code
  duplication but the simplicity and clarity of the code is improved.


0.20.5 (2024-08-02)
~~~~~~~~~~~~~~~~~~~

Added
^^^^^

* Added :attr:`isaaclab.terrain.TerrainGeneratorCfg.border_height` to set the height of the border
  around the terrain.


0.20.4 (2024-08-02)
~~~~~~~~~~~~~~~~~~~

Fixed
^^^^^

* Fixed the caching of terrains when using the :class:`isaaclab.terrains.TerrainGenerator` class.
  Earlier, the random sampling of the difficulty levels led to different hash values for the same terrain
  configuration. This caused the terrains to be re-generated even when the same configuration was used.
  Now, the numpy random generator is seeded with the same seed to ensure that the difficulty levels are
  sampled in the same order between different runs.


0.20.3 (2024-08-02)
~~~~~~~~~~~~~~~~~~~

Fixed
^^^^^

* Fixed the setting of translation and orientation when spawning a mesh prim. Earlier, the translation
  and orientation was being applied both on the parent Xform and the mesh prim. This was causing the
  mesh prim to be offset by the translation and orientation of the parent Xform, which is not the intended
  behavior.


0.20.2 (2024-08-02)
~~~~~~~~~~~~~~~~~~~

Changed
^^^^^^^

* Modified the computation of body acceleration for rigid body data to use PhysX APIs instead of
  numerical finite-differencing. This removes the need for computation of body acceleration at
  every update call of the data buffer.


0.20.1 (2024-07-30)
~~~~~~~~~~~~~~~~~~~

Fixed
^^^^^

* Fixed the :meth:`isaaclab.utils.math.wrap_to_pi` method to handle the wrapping of angles correctly.
  Earlier, the method was not wrapping the angles to the range [-pi, pi] correctly when the angles were outside
  the range [-2*pi, 2*pi].


0.20.0 (2024-07-26)
~~~~~~~~~~~~~~~~~~~

Added
^^^^^

* Support for the Isaac Sim 4.1.0 release.

Removed
^^^^^^^

* The ``mdp.add_body_mass`` method in the events. Please use the
  :meth:`isaaclab.envs.mdp.randomize_rigid_body_mass` method instead.
* The classes ``managers.RandomizationManager`` and ``managers.RandomizationTermCfg`` are replaced with
  :class:`isaaclab.managers.EventManager` and :class:`isaaclab.managers.EventTermCfg` classes.
* The following properties in :class:`isaaclab.sensors.FrameTransformerData`:

  * ``target_rot_source`` --> :attr:`~isaaclab.sensors.FrameTransformerData.target_quat_w`
  * ``target_rot_w`` --> :attr:`~isaaclab.sensors.FrameTransformerData.target_quat_source`
  * ``source_rot_w`` --> :attr:`~isaaclab.sensors.FrameTransformerData.source_quat_w`

* The kit experience file ``isaaclab.backwards.compatible.kit``. This is followed by dropping the support for
  Isaac Sim 2023.1.1 completely.


0.19.4 (2024-07-13)
~~~~~~~~~~~~~~~~~~~

Fixed
^^^^^

* Added the call to "startup" events when using the :class:`~isaaclab.envs.ManagerBasedEnv` class.
  Earlier, the "startup" events were not being called when the environment was initialized. This issue
  did not occur when using the :class:`~isaaclab.envs.ManagerBasedRLEnv` class since the "startup"
  events were called in the constructor.


0.19.3 (2024-07-13)
~~~~~~~~~~~~~~~~~~~

Added
^^^^^

* Added schemas for setting and modifying deformable body properties on a USD prim.
* Added API to spawn a deformable body material in the simulation.
* Added APIs to spawn rigid and deformable meshes of primitive shapes (cone, cylinder, sphere, box, capsule)
  in the simulation. This is possible through the :mod:`isaaclab.sim.spawners.meshes` module.


0.19.2 (2024-07-05)
~~~~~~~~~~~~~~~~~~~

Changed
^^^^^^^

* Modified cloning scheme based on the attribute :attr:`~isaaclab.scene.InteractiveSceneCfg.replicate_physics`
  to determine whether environment is homogeneous or heterogeneous.


0.19.1 (2024-07-05)
~~~~~~~~~~~~~~~~~~~

Added
^^^^^

* Added a lidar pattern function :func:`~isaaclab.sensors.ray_caster.patterns.patterns.lidar_pattern` with
  corresponding config :class:`~isaaclab.sensors.ray_caster.patterns_cfg.LidarPatternCfg`.


0.19.0 (2024-07-04)
~~~~~~~~~~~~~~~~~~~

Fixed
^^^^^

* Fixed parsing of articulations with nested rigid links while using the :class:`isaaclab.assets.Articulation`
  class. Earlier, the class initialization failed when the articulation had nested rigid links since the rigid
  links were not being parsed correctly by the PhysX view.

Removed
^^^^^^^

* Removed the attribute :attr:`body_physx_view` from the :class:`isaaclab.assets.Articulation` and
  :class:`isaaclab.assets.RigidObject` classes. These were causing confusions when used with articulation
  view since the body names were not following the same ordering.
* Dropped support for Isaac Sim 2023.1.1. The minimum supported version is now Isaac Sim 4.0.0.


0.18.6 (2024-07-01)
~~~~~~~~~~~~~~~~~~~

Fixed
^^^^^

* Fixed the environment stepping logic. Earlier, the environments' rendering logic was updating the kit app which
  would in turn step the physics :attr:`isaaclab.sim.SimulationCfg.render_interval` times. Now, a render
  call only does rendering and does not step the physics.


0.18.5 (2024-06-26)
~~~~~~~~~~~~~~~~~~~

Fixed
^^^^^

* Fixed the gravity vector direction used inside the :class:`isaaclab.assets.RigidObjectData` class.
  Earlier, the gravity direction was hard-coded as (0, 0, -1) which may be different from the actual
  gravity direction in the simulation. Now, the gravity direction is obtained from the simulation context
  and used to compute the projection of the gravity vector on the object.


0.18.4 (2024-06-26)
~~~~~~~~~~~~~~~~~~~

Fixed
^^^^^

* Fixed double reference count of the physics sim view inside the asset classes. This was causing issues
  when destroying the asset class instance since the physics sim view was not being properly released.

Added
^^^^^

* Added the attribute :attr:`~isaaclab.assets.AssetBase.is_initialized` to check if the asset and sensor
  has been initialized properly. This can be used to ensure that the asset or sensor is ready to use in the simulation.


0.18.3 (2024-06-25)
~~~~~~~~~~~~~~~~~~~

Fixed
^^^^^

* Fixed the docstrings at multiple places related to the different buffer implementations inside the
  :mod:`isaaclab.utils.buffers` module. The docstrings were not clear and did not provide enough
  information about the classes and their methods.

Added
^^^^^

* Added the field for fixed tendom names in the :class:`isaaclab.assets.ArticulationData` class.
  Earlier, this information was not exposed which was inconsistent with other name related information
  such as joint or body names.

Changed
^^^^^^^

* Renamed the fields ``min_num_time_lags`` and ``max_num_time_lags`` to ``min_delay`` and
  ``max_delay`` in the :class:`isaaclab.actuators.DelayedPDActuatorCfg` class. This is to make
  the naming simpler to understand.


0.18.2 (2024-06-25)
~~~~~~~~~~~~~~~~~~~

Changed
^^^^^^^

* Moved the configuration for tile-rendered camera into its own file named ``tiled_camera_cfg.py``.
  This makes it easier to follow where the configuration is located and how it is related to the class.


0.18.1 (2024-06-25)
~~~~~~~~~~~~~~~~~~~

Changed
^^^^^^^

* Ensured that a parity between class and its configuration class is explicitly visible in the
  :mod:`isaaclab.envs` module. This makes it easier to follow where definitions are located and how
  they are related. This should not be a breaking change as the classes are still accessible through the same module.


0.18.0 (2024-06-13)
~~~~~~~~~~~~~~~~~~~

Fixed
^^^^^

* Fixed the rendering logic to render at the specified interval. Earlier, the substep parameter had no effect and rendering
  would happen once every env.step() when active.

Changed
^^^^^^^

* Renamed :attr:`isaaclab.sim.SimulationCfg.substeps` to :attr:`isaaclab.sim.SimulationCfg.render_interval`.
  The render logic is now integrated in the decimation loop of the environment.


0.17.13 (2024-06-13)
~~~~~~~~~~~~~~~~~~~~

Fixed
^^^^^

* Fixed the orientation reset logic in :func:`isaaclab.envs.mdp.events.reset_root_state_uniform` to make it relative to
  the default orientation. Earlier, the position was sampled relative to the default and the orientation not.


0.17.12 (2024-06-13)
~~~~~~~~~~~~~~~~~~~~

Added
^^^^^

* Added the class :class:`isaaclab.utils.buffers.TimestampedBuffer` to store timestamped data.

Changed
^^^^^^^

* Added time-stamped buffers in the classes :class:`isaaclab.assets.RigidObjectData` and :class:`isaaclab.assets.ArticulationData`
  to update some values lazily and avoid unnecessary computations between physics updates. Before, all the data was always
  updated at every step, even if it was not used by the task.


0.17.11 (2024-05-30)
~~~~~~~~~~~~~~~~~~~~

Fixed
^^^^^

* Fixed :class:`isaaclab.sensor.ContactSensor` not loading correctly in extension mode.
  Earlier, the :attr:`isaaclab.sensor.ContactSensor.body_physx_view` was not initialized when
  :meth:`isaaclab.sensor.ContactSensor._debug_vis_callback` is called which references it.


0.17.10 (2024-05-30)
~~~~~~~~~~~~~~~~~~~~

Fixed
^^^^^

* Fixed compound classes being directly assigned in ``default_factory`` generator method
  :meth:`isaaclab.utils.configclass._return_f`, which resulted in shared references such that modifications to
  compound objects were reflected across all instances generated from the same ``default_factory`` method.


0.17.9 (2024-05-30)
~~~~~~~~~~~~~~~~~~~

Added
^^^^^

* Added ``variants`` attribute to the :class:`isaaclab.sim.from_files.UsdFileCfg` class to select USD
  variants when loading assets from USD files.


0.17.8 (2024-05-28)
~~~~~~~~~~~~~~~~~~~

Fixed
^^^^^

* Implemented the reset methods in the action terms to avoid returning outdated data.


0.17.7 (2024-05-28)
~~~~~~~~~~~~~~~~~~~

Added
^^^^^

* Added debug visualization utilities in the :class:`isaaclab.managers.ActionManager` class.


0.17.6 (2024-05-27)
~~~~~~~~~~~~~~~~~~~

Added
^^^^^

* Added ``wp.init()`` call in Warp utils.


0.17.5 (2024-05-22)
~~~~~~~~~~~~~~~~~~~

Changed
^^^^^^^

* Websocket livestreaming is no longer supported. Valid livestream options are {0, 1, 2}.
* WebRTC livestream is now set with livestream=2.


0.17.4 (2024-05-17)
~~~~~~~~~~~~~~~~~~~

Changed
^^^^^^^

* Modified the noise functions to also support add, scale, and abs operations on the data. Added aliases
  to ensure backward compatibility with the previous functions.

  * Added :attr:`isaaclab.utils.noise.NoiseCfg.operation` for the different operations.
  * Renamed ``constant_bias_noise`` to :func:`isaaclab.utils.noise.constant_noise`.
  * Renamed ``additive_uniform_noise`` to :func:`isaaclab.utils.noise.uniform_noise`.
  * Renamed ``additive_gaussian_noise`` to :func:`isaaclab.utils.noise.gaussian_noise`.


0.17.3 (2024-05-15)
~~~~~~~~~~~~~~~~~~~

Fixed
^^^^^

* Set ``hide_ui`` flag in the app launcher for livestream.
* Fix native client livestream extensions.


0.17.2 (2024-05-09)
~~~~~~~~~~~~~~~~~~~

Changed
^^^^^^^

* Renamed ``_range`` to ``distribution_params`` in ``events.py`` for methods that defined a distribution.
* Apply additive/scaling randomization noise on default data instead of current data.
* Changed material bucketing logic to prevent exceeding 64k materials.

Fixed
^^^^^

* Fixed broadcasting issues with indexing when environment and joint IDs are provided.
* Fixed incorrect tensor dimensions when setting a subset of environments.

Added
^^^^^

* Added support for randomization of fixed tendon parameters.
* Added support for randomization of dof limits.
* Added support for randomization of gravity.
* Added support for Gaussian sampling.
* Added default buffers to Articulation/Rigid object data classes for randomization.


0.17.1 (2024-05-10)
~~~~~~~~~~~~~~~~~~~

Fixed
^^^^^

* Added attribute :attr:`isaaclab.sim.converters.UrdfConverterCfg.override_joint_dynamics` to properly parse
  joint dynamics in :class:`isaaclab.sim.converters.UrdfConverter`.


0.17.0 (2024-05-07)
~~~~~~~~~~~~~~~~~~~

Changed
^^^^^^^

* Renamed ``BaseEnv`` to :class:`isaaclab.envs.ManagerBasedEnv`.
* Renamed ``base_env.py`` to ``manager_based_env.py``.
* Renamed ``BaseEnvCfg`` to :class:`isaaclab.envs.ManagerBasedEnvCfg`.
* Renamed ``RLTaskEnv`` to :class:`isaaclab.envs.ManagerBasedRLEnv`.
* Renamed ``rl_task_env.py`` to ``manager_based_rl_env.py``.
* Renamed ``RLTaskEnvCfg`` to :class:`isaaclab.envs.ManagerBasedRLEnvCfg`.
* Renamed ``rl_task_env_cfg.py`` to ``rl_env_cfg.py``.
* Renamed ``OIGEEnv`` to :class:`isaaclab.envs.DirectRLEnv`.
* Renamed ``oige_env.py`` to ``direct_rl_env.py``.
* Renamed ``RLTaskEnvWindow`` to :class:`isaaclab.envs.ui.ManagerBasedRLEnvWindow`.
* Renamed ``rl_task_env_window.py`` to ``manager_based_rl_env_window.py``.
* Renamed all references of ``BaseEnv``, ``BaseEnvCfg``, ``RLTaskEnv``, ``RLTaskEnvCfg``,  ``OIGEEnv``, and ``RLTaskEnvWindow``.

Added
^^^^^

* Added direct workflow base class :class:`isaaclab.envs.DirectRLEnv`.


0.16.4 (2024-05-06)
~~~~~~~~~~~~~~~~~~~~

Changed
^^^^^^^

* Added :class:`isaaclab.sensors.TiledCamera` to support tiled rendering with RGB and depth.


0.16.3 (2024-04-26)
~~~~~~~~~~~~~~~~~~~

Fixed
^^^^^

* Fixed parsing of filter prim path expressions in the :class:`isaaclab.sensors.ContactSensor` class.
  Earlier, the filter prim paths given to the physics view was not being parsed since they were specified as
  regex expressions instead of glob expressions.


0.16.2 (2024-04-25)
~~~~~~~~~~~~~~~~~~~~

Changed
^^^^^^^

* Simplified the installation procedure, isaaclab -e is no longer needed
* Updated torch dependency to 2.2.2


0.16.1 (2024-04-20)
~~~~~~~~~~~~~~~~~~~

Added
^^^^^

* Added attribute :attr:`isaaclab.sim.ArticulationRootPropertiesCfg.fix_root_link` to fix the root link
  of an articulation to the world frame.


0.16.0 (2024-04-16)
~~~~~~~~~~~~~~~~~~~

Added
^^^^^

* Added the function :meth:`isaaclab.utils.math.quat_unique` to standardize quaternion representations,
  i.e. always have a non-negative real part.
* Added events terms for randomizing mass by scale, simulation joint properties (stiffness, damping, armature,
  and friction)

Fixed
^^^^^

* Added clamping of joint positions and velocities in event terms for resetting joints. The simulation does not
  throw an error if the set values are out of their range. Hence, users are expected to clamp them before setting.
* Fixed :class:`isaaclab.envs.mdp.EMAJointPositionToLimitsActionCfg` to smoothen the actions
  at environment frequency instead of simulation frequency.

* Renamed the following functions in :meth:`isaaclab.envs.mdp` to avoid confusions:

  * Observation: :meth:`joint_pos_norm` -> :meth:`joint_pos_limit_normalized`
  * Action: :class:`ExponentialMovingAverageJointPositionAction` -> :class:`EMAJointPositionToLimitsAction`
  * Termination: :meth:`base_height` -> :meth:`root_height_below_minimum`
  * Termination: :meth:`joint_pos_limit` -> :meth:`joint_pos_out_of_limit`
  * Termination: :meth:`joint_pos_manual_limit` -> :meth:`joint_pos_out_of_manual_limit`
  * Termination: :meth:`joint_vel_limit` -> :meth:`joint_vel_out_of_limit`
  * Termination: :meth:`joint_vel_manual_limit` -> :meth:`joint_vel_out_of_manual_limit`
  * Termination: :meth:`joint_torque_limit` -> :meth:`joint_effort_out_of_limit`

Deprecated
^^^^^^^^^^

* Deprecated the function :meth:`isaaclab.envs.mdp.add_body_mass` in favor of
  :meth:`isaaclab.envs.mdp.randomize_rigid_body_mass`. This supports randomizing the mass based on different
  operations (add, scale, or set) and sampling distributions.


0.15.13 (2024-04-16)
~~~~~~~~~~~~~~~~~~~~

Changed
^^^^^^^

* Improved startup performance by enabling rendering-based extensions only when necessary and caching of nucleus directory.
* Renamed the flag ``OFFSCREEN_RENDER`` or ``--offscreen_render`` to ``ENABLE_CAMERAS`` or ``--enable_cameras`` respectively.


0.15.12 (2024-04-16)
~~~~~~~~~~~~~~~~~~~~

Changed
^^^^^^^

* Replaced calls to the ``check_file_path`` function in the :mod:`isaaclab.sim.spawners.from_files`
  with the USD stage resolve identifier function. This helps speed up the loading of assets from file paths
  by avoiding Nucleus server calls.


0.15.11 (2024-04-15)
~~~~~~~~~~~~~~~~~~~~

Added
^^^^^

* Added the :meth:`isaaclab.sim.SimulationContext.has_rtx_sensors` method to check if any
  RTX-related sensors such as cameras have been created in the simulation. This is useful to determine
  if simulation requires RTX rendering during step or not.

Fixed
^^^^^

* Fixed the rendering of RTX-related sensors such as cameras inside the :class:`isaaclab.envs.RLTaskEnv` class.
  Earlier the rendering did not happen inside the step function, which caused the sensor data to be empty.


0.15.10 (2024-04-11)
~~~~~~~~~~~~~~~~~~~~

Fixed
^^^^^

* Fixed sharing of the same memory address between returned tensors from observation terms
  in the :class:`isaaclab.managers.ObservationManager` class. Earlier, the returned
  tensors could map to the same memory address, causing issues when the tensors were modified
  during scaling, clipping or other operations.


0.15.9 (2024-04-04)
~~~~~~~~~~~~~~~~~~~

Fixed
^^^^^

* Fixed assignment of individual termination terms inside the :class:`isaaclab.managers.TerminationManager`
  class. Earlier, the terms were being assigned their values through an OR operation which resulted in incorrect
  values. This regression was introduced in version 0.15.1.


0.15.8 (2024-04-02)
~~~~~~~~~~~~~~~~~~~

Added
^^^^^

* Added option to define ordering of points for the mesh-grid generation in the
  :func:`isaaclab.sensors.ray_caster.patterns.grid_pattern`. This parameter defaults to 'xy'
  for backward compatibility.


0.15.7 (2024-03-28)
~~~~~~~~~~~~~~~~~~~

Added
^^^^^

* Adds option to return indices/data in the specified query keys order in
  :class:`isaaclab.managers.SceneEntityCfg` class, and the respective
  :func:`isaaclab.utils.string.resolve_matching_names_values` and
  :func:`isaaclab.utils.string.resolve_matching_names` functions.


0.15.6 (2024-03-28)
~~~~~~~~~~~~~~~~~~~

Added
^^^^^

* Extended the :class:`isaaclab.app.AppLauncher` class to support the loading of experience files
  from the command line. This allows users to load a specific experience file when running the application
  (such as for multi-camera rendering or headless mode).

Changed
^^^^^^^

* Changed default loading of experience files in the :class:`isaaclab.app.AppLauncher` class from the ones
  provided by Isaac Sim to the ones provided in Isaac Lab's ``apps`` directory.


0.15.5 (2024-03-23)
~~~~~~~~~~~~~~~~~~~

Fixed
^^^^^

* Fixed the env origins in :meth:`_compute_env_origins_grid` of :class:`isaaclab.terrain.TerrainImporter`
  to match that obtained from the Isaac Sim :class:`isaacsim.core.cloner.GridCloner` class.

Added
^^^^^

* Added unit test to ensure consistency between environment origins generated by IsaacSim's Grid Cloner and those
  produced by the TerrainImporter.


0.15.4 (2024-03-22)
~~~~~~~~~~~~~~~~~~~

Fixed
^^^^^

* Fixed the :class:`isaaclab.envs.mdp.actions.NonHolonomicActionCfg` class to use
  the correct variable when applying actions.


0.15.3 (2024-03-21)
~~~~~~~~~~~~~~~~~~~

Added
^^^^^

* Added unit test to check that :class:`isaaclab.scene.InteractiveScene` entity data is not shared between separate instances.

Fixed
^^^^^

* Moved class variables in :class:`isaaclab.scene.InteractiveScene` to correctly  be assigned as
  instance variables.
* Removed custom ``__del__`` magic method from :class:`isaaclab.scene.InteractiveScene`.


0.15.2 (2024-03-21)
~~~~~~~~~~~~~~~~~~~

Fixed
^^^^^

* Added resolving of relative paths for the main asset USD file when using the
  :class:`isaaclab.sim.converters.UrdfConverter` class. This is to ensure that the material paths are
  resolved correctly when the main asset file is moved to a different location.


0.15.1 (2024-03-19)
~~~~~~~~~~~~~~~~~~~

Fixed
^^^^^

* Fixed the imitation learning workflow example script, updating Isaac Lab and Robomimic API calls.
* Removed the resetting of :attr:`_term_dones` in the :meth:`isaaclab.managers.TerminationManager.reset`.
  Previously, the environment cleared out all the terms. However, it impaired reading the specific term's values externally.


0.15.0 (2024-03-17)
~~~~~~~~~~~~~~~~~~~

Deprecated
^^^^^^^^^^

* Renamed :class:`isaaclab.managers.RandomizationManager` to :class:`isaaclab.managers.EventManager`
  class for clarification as the manager takes care of events such as reset in addition to pure randomizations.
* Renamed :class:`isaaclab.managers.RandomizationTermCfg` to :class:`isaaclab.managers.EventTermCfg`
  for consistency with the class name change.


0.14.1 (2024-03-16)
~~~~~~~~~~~~~~~~~~~

Added
^^^^^

* Added simulation schemas for joint drive and fixed tendons. These can be configured for assets imported
  from file formats.
* Added logging of tendon properties to the articulation class (if they are present in the USD prim).


0.14.0 (2024-03-15)
~~~~~~~~~~~~~~~~~~~

Fixed
^^^^^

* Fixed the ordering of body names used in the :class:`isaaclab.assets.Articulation` class. Earlier,
  the body names were not following the same ordering as the bodies in the articulation. This led
  to issues when using the body names to access data related to the links from the articulation view
  (such as Jacobians, mass matrices, etc.).

Removed
^^^^^^^

* Removed the attribute :attr:`body_physx_view` from the :class:`isaaclab.assets.RigidObject`
  and :class:`isaaclab.assets.Articulation` classes. These were causing confusions when used
  with articulation view since the body names were not following the same ordering.


0.13.1 (2024-03-14)
~~~~~~~~~~~~~~~~~~~

Removed
^^^^^^^

* Removed the :mod:`isaaclab.compat` module. This module was used to provide compatibility
  with older versions of Isaac Sim. It is no longer needed since we have most of the functionality
  absorbed into the main classes.


0.13.0 (2024-03-12)
~~~~~~~~~~~~~~~~~~~

Added
^^^^^

* Added support for the following data types inside the :class:`isaaclab.sensors.Camera` class:
  ``instance_segmentation_fast`` and ``instance_id_segmentation_fast``. These are GPU-supported annotations
  and are faster than the regular annotations.

Fixed
^^^^^

* Fixed handling of semantic filtering inside the :class:`isaaclab.sensors.Camera` class. Earlier,
  the annotator was given ``semanticTypes`` as an argument. However, with Isaac Sim 2023.1, the annotator
  does not accept this argument. Instead the mapping needs to be set to the synthetic data interface directly.
* Fixed the return shape of colored images for segmentation data types inside the
  :class:`isaaclab.sensors.Camera` class. Earlier, the images were always returned as ``int32``. Now,
  they are casted to ``uint8`` 4-channel array before returning if colorization is enabled for the annotation type.

Removed
^^^^^^^

* Dropped support for ``instance_segmentation`` and ``instance_id_segmentation`` annotations in the
  :class:`isaaclab.sensors.Camera` class. Their "fast" counterparts should be used instead.
* Renamed the argument :attr:`isaaclab.sensors.CameraCfg.semantic_types` to
  :attr:`isaaclab.sensors.CameraCfg.semantic_filter`. This is more aligned with Replicator's terminology
  for semantic filter predicates.
* Replaced the argument :attr:`isaaclab.sensors.CameraCfg.colorize` with separate colorized
  arguments for each annotation type (:attr:`~isaaclab.sensors.CameraCfg.colorize_instance_segmentation`,
  :attr:`~isaaclab.sensors.CameraCfg.colorize_instance_id_segmentation`, and
  :attr:`~isaaclab.sensors.CameraCfg.colorize_semantic_segmentation`).


0.12.4 (2024-03-11)
~~~~~~~~~~~~~~~~~~~

Fixed
^^^^^


* Adapted randomization terms to deal with ``slice`` for the body indices. Earlier, the terms were not
  able to handle the slice object and were throwing an error.
* Added ``slice`` type-hinting to all body and joint related methods in the rigid body and articulation
  classes. This is to make it clear that the methods can handle both list of indices and slices.


0.12.3 (2024-03-11)
~~~~~~~~~~~~~~~~~~~

Fixed
^^^^^

* Added signal handler to the :class:`isaaclab.app.AppLauncher` class to catch the ``SIGINT`` signal
  and close the application gracefully. This is to prevent the application from crashing when the user
  presses ``Ctrl+C`` to close the application.


0.12.2 (2024-03-10)
~~~~~~~~~~~~~~~~~~~

Added
^^^^^

* Added observation terms for states of a rigid object in world frame.
* Added randomization terms to set root state with randomized orientation and joint state within user-specified limits.
* Added reward term for penalizing specific termination terms.

Fixed
^^^^^

* Improved sampling of states inside randomization terms. Earlier, the code did multiple torch calls
  for sampling different components of the vector. Now, it uses a single call to sample the entire vector.


0.12.1 (2024-03-09)
~~~~~~~~~~~~~~~~~~~

Added
^^^^^

* Added an option to the last actions observation term to get a specific term by name from the action manager.
  If None, the behavior remains the same as before (the entire action is returned).


0.12.0 (2024-03-08)
~~~~~~~~~~~~~~~~~~~

Added
^^^^^

* Added functionality to sample flat patches on a generated terrain. This can be configured using
  :attr:`isaaclab.terrains.SubTerrainBaseCfg.flat_patch_sampling` attribute.
* Added a randomization function for setting terrain-aware root state. Through this, an asset can be
  reset to a randomly sampled flat patches.

Fixed
^^^^^

* Separated normal and terrain-base position commands. The terrain based commands rely on the
  terrain to sample flat patches for setting the target position.
* Fixed command resample termination function.

Changed
^^^^^^^

* Added the attribute :attr:`isaaclab.envs.mdp.commands.UniformVelocityCommandCfg.heading_control_stiffness`
  to control the stiffness of the heading control term in the velocity command term. Earlier, this was
  hard-coded to 0.5 inside the term.

Removed
^^^^^^^

* Removed the function :meth:`sample_new_targets` in the terrain importer. Instead the attribute
  :attr:`isaaclab.terrains.TerrainImporter.flat_patches` should be used to sample new targets.


0.11.3 (2024-03-04)
~~~~~~~~~~~~~~~~~~~

Fixed
^^^^^

* Corrects the functions :func:`isaaclab.utils.math.axis_angle_from_quat` and :func:`isaaclab.utils.math.quat_error_magnitude`
  to accept tensors of the form (..., 4) instead of (N, 4). This brings us in line with our documentation and also upgrades one of our functions
  to handle higher dimensions.


0.11.2 (2024-03-04)
~~~~~~~~~~~~~~~~~~~

Added
^^^^^

* Added checks for default joint position and joint velocity in the articulation class. This is to prevent
  users from configuring values for these quantities that might be outside the valid range from the simulation.


0.11.1 (2024-02-29)
~~~~~~~~~~~~~~~~~~~

Added
^^^^^

* Replaced the default values for ``joint_ids`` and ``body_ids`` from ``None`` to ``slice(None)``
  in the :class:`isaaclab.managers.SceneEntityCfg`.
* Adapted rewards and observations terms so that the users can query a subset of joints and bodies.


0.11.0 (2024-02-27)
~~~~~~~~~~~~~~~~~~~

Removed
^^^^^^^

* Dropped support for Isaac Sim<=2022.2. As part of this, removed the components of :class:`isaaclab.app.AppLauncher`
  which handled ROS extension loading. We no longer need them in Isaac Sim>=2023.1 to control the load order to avoid crashes.
* Upgraded Dockerfile to use ISAACSIM_VERSION=2023.1.1 by default.


0.10.28 (2024-02-29)
~~~~~~~~~~~~~~~~~~~~

Added
^^^^^

* Implemented relative and moving average joint position action terms. These allow the user to specify
  the target joint positions as relative to the current joint positions or as a moving average of the
  joint positions over a window of time.


0.10.27 (2024-02-28)
~~~~~~~~~~~~~~~~~~~~

Added
^^^^^

* Added UI feature to start and stop animation recording in the stage when running an environment.
  To enable this feature, please pass the argument ``--disable_fabric`` to the environment script to allow
  USD read/write operations. Be aware that this will slow down the simulation.


0.10.26 (2024-02-26)
~~~~~~~~~~~~~~~~~~~~

Added
^^^^^

* Added a viewport camera controller class to the :class:`isaaclab.envs.BaseEnv`. This is useful
  for applications where the user wants to render the viewport from different perspectives even when the
  simulation is running in headless mode.


0.10.25 (2024-02-26)
~~~~~~~~~~~~~~~~~~~~

Fixed
^^^^^

* Ensures that all path arguments in :mod:`isaaclab.sim.utils` are cast to ``str``. Previously,
  we had handled path types as strings without casting.


0.10.24 (2024-02-26)
~~~~~~~~~~~~~~~~~~~~

Added
^^^^^

* Added tracking of contact time in the :class:`isaaclab.sensors.ContactSensor` class. Previously,
  only the air time was being tracked.
* Added contact force threshold, :attr:`isaaclab.sensors.ContactSensorCfg.force_threshold`, to detect
  when the contact sensor is in contact. Previously, this was set to hard-coded 1.0 in the sensor class.


0.10.23 (2024-02-21)
~~~~~~~~~~~~~~~~~~~~

Fixed
^^^^^

* Fixes the order of size arguments in :meth:`isaaclab.terrains.height_field.random_uniform_terrain`. Previously, the function
  would crash if the size along x and y were not the same.


0.10.22 (2024-02-14)
~~~~~~~~~~~~~~~~~~~~

Fixed
^^^^^

* Fixed "divide by zero" bug in :class:`~isaaclab.sim.SimulationContext` when setting gravity vector.
  Now, it is correctly disabled when the gravity vector is set to zero.


0.10.21 (2024-02-12)
~~~~~~~~~~~~~~~~~~~~

Fixed
^^^^^

* Fixed the printing of articulation joint information when the articulation has only one joint.
  Earlier, the function was performing a squeeze operation on the tensor, which caused an error when
  trying to index the tensor of shape (1,).


0.10.20 (2024-02-12)
~~~~~~~~~~~~~~~~~~~~

Added
^^^^^

* Adds :attr:`isaaclab.sim.PhysxCfg.enable_enhanced_determinism` to enable improved
  determinism from PhysX. Please note this comes at the expense of performance.


0.10.19 (2024-02-08)
~~~~~~~~~~~~~~~~~~~~

Fixed
^^^^^

* Fixed environment closing so that articulations, objects, and sensors are cleared properly.


0.10.18 (2024-02-05)
~~~~~~~~~~~~~~~~~~~~

Fixed
^^^^^

* Pinned :mod:`torch` version to 2.0.1 in the setup.py to keep parity version of :mod:`torch` supplied by
  Isaac 2023.1.1, and prevent version incompatibility between :mod:`torch` ==2.2 and
  :mod:`typing-extensions` ==3.7.4.3


0.10.17 (2024-02-02)
~~~~~~~~~~~~~~~~~~~~

Fixed
^^^^^^

* Fixed carb setting ``/app/livestream/enabled`` to be set as False unless live-streaming is specified
  by :class:`isaaclab.app.AppLauncher` settings. This fixes the logic of :meth:`SimulationContext.render`,
  which depended on the config in previous versions of Isaac defaulting to false for this setting.


0.10.16 (2024-01-29)
~~~~~~~~~~~~~~~~~~~~

Added
^^^^^^

* Added an offset parameter to the height scan observation term. This allows the user to specify the
  height offset of the scan from the tracked body. Previously it was hard-coded to be 0.5.


0.10.15 (2024-01-29)
~~~~~~~~~~~~~~~~~~~~

Fixed
^^^^^

* Fixed joint torque computation for implicit actuators. Earlier, the torque was always zero for implicit
  actuators. Now, it is computed approximately by applying the PD law.


0.10.14 (2024-01-22)
~~~~~~~~~~~~~~~~~~~~

Fixed
^^^^^

* Fixed the tensor shape of :attr:`isaaclab.sensors.ContactSensorData.force_matrix_w`. Earlier, the reshaping
  led to a mismatch with the data obtained from PhysX.


0.10.13 (2024-01-15)
~~~~~~~~~~~~~~~~~~~~

Fixed
^^^^^

* Fixed running of environments with a single instance even if the :attr:`replicate_physics`` flag is set to True.


0.10.12 (2024-01-10)
~~~~~~~~~~~~~~~~~~~~

Fixed
^^^^^

* Fixed indexing of source and target frames in the :class:`isaaclab.sensors.FrameTransformer` class.
  Earlier, it always assumed that the source frame body is at index 0. Now, it uses the body index of the
  source frame to compute the transformation.

Deprecated
^^^^^^^^^^

* Renamed quantities in the :class:`isaaclab.sensors.FrameTransformerData` class to be more
  consistent with the terminology used in the asset classes. The following quantities are deprecated:

  * ``target_rot_w`` -> ``target_quat_w``
  * ``source_rot_w`` -> ``source_quat_w``
  * ``target_rot_source`` -> ``target_quat_source``


0.10.11 (2024-01-08)
~~~~~~~~~~~~~~~~~~~~

Fixed
^^^^^

* Fixed attribute error raised when calling the :class:`isaaclab.envs.mdp.TerrainBasedPositionCommand`
  command term.
* Added a dummy function in :class:`isaaclab.terrain.TerrainImporter` that returns environment
  origins as terrain-aware sampled targets. This function should be implemented by child classes based on
  the terrain type.


0.10.10 (2023-12-21)
~~~~~~~~~~~~~~~~~~~~

Fixed
^^^^^

* Fixed reliance on non-existent ``Viewport`` in :class:`isaaclab.sim.SimulationContext` when loading livestreaming
  by ensuring that the extension ``omni.kit.viewport.window`` is enabled in :class:`isaaclab.app.AppLauncher` when
  livestreaming is enabled


0.10.9 (2023-12-21)
~~~~~~~~~~~~~~~~~~~

Fixed
^^^^^

* Fixed invalidation of physics views inside the asset and sensor classes. Earlier, they were left initialized
  even when the simulation was stopped. This caused issues when closing the application.


0.10.8 (2023-12-20)
~~~~~~~~~~~~~~~~~~~

Fixed
^^^^^

* Fixed the :class:`isaaclab.envs.mdp.actions.DifferentialInverseKinematicsAction` class
  to account for the offset pose of the end-effector.


0.10.7 (2023-12-19)
~~~~~~~~~~~~~~~~~~~

Fixed
^^^^^

* Added a check to ray-cast and camera sensor classes to ensure that the sensor prim path does not
  have a regex expression at its leaf. For instance, ``/World/Robot/camera_.*`` is not supported
  for these sensor types. This behavior needs to be fixed in the future.


0.10.6 (2023-12-19)
~~~~~~~~~~~~~~~~~~~

Added
^^^^^

* Added support for using articulations as visualization markers. This disables all physics APIs from
  the articulation and allows the user to use it as a visualization marker. It is useful for creating
  visualization markers for the end-effectors or base of the robot.

Fixed
^^^^^

* Fixed hiding of debug markers from secondary images when using the
  :class:`isaaclab.markers.VisualizationMarkers` class. Earlier, the properties were applied on
  the XForm prim instead of the Mesh prim.


0.10.5 (2023-12-18)
~~~~~~~~~~~~~~~~~~~

Fixed
^^^^^

* Fixed test ``check_base_env_anymal_locomotion.py``, which
  previously called :func:`torch.jit.load` with the path to a policy (which would work
  for a local file), rather than calling
  :func:`isaaclab.utils.assets.read_file` on the path to get the file itself.


0.10.4 (2023-12-14)
~~~~~~~~~~~~~~~~~~~

Fixed
^^^^^

* Fixed potentially breaking import of omni.kit.widget.toolbar by ensuring that
  if live-stream is enabled, then the :mod:`omni.kit.widget.toolbar`
  extension is loaded.

0.10.3 (2023-12-12)
~~~~~~~~~~~~~~~~~~~

Added
^^^^^

* Added the attribute :attr:`isaaclab.actuators.ActuatorNetMLPCfg.input_order`
  to specify the order of the input tensors to the MLP network.

Fixed
^^^^^

* Fixed computation of metrics for the velocity command term. Earlier, the norm was being computed
  over the entire batch instead of the last dimension.
* Fixed the clipping inside the :class:`isaaclab.actuators.DCMotor` class. Earlier, it was
  not able to handle the case when configured saturation limit was set to None.


0.10.2 (2023-12-12)
~~~~~~~~~~~~~~~~~~~

Fixed
^^^^^

* Added a check in the simulation stop callback in the :class:`isaaclab.sim.SimulationContext` class
  to not render when an exception is raised. The while loop in the callback was preventing the application
  from closing when an exception was raised.


0.10.1 (2023-12-06)
~~~~~~~~~~~~~~~~~~~

Added
^^^^^

* Added command manager class with terms defined by :class:`isaaclab.managers.CommandTerm`. This
  allow for multiple types of command generators to be used in the same environment.


0.10.0 (2023-12-04)
~~~~~~~~~~~~~~~~~~~

Changed
^^^^^^^

* Modified the sensor and asset base classes to use the underlying PhysX views instead of Isaac Sim views.
  Using Isaac Sim classes led to a very high load time (of the order of minutes) when using a scene with
  many assets. This is because Isaac Sim supports USD paths which are slow and not required.

Added
^^^^^

* Added faster implementation of USD stage traversal methods inside the :class:`isaaclab.sim.utils` module.
* Added properties :attr:`isaaclab.assets.AssetBase.num_instances` and
  :attr:`isaaclab.sensor.SensorBase.num_instances` to obtain the number of instances of the asset
  or sensor in the simulation respectively.

Removed
^^^^^^^

* Removed dependencies on Isaac Sim view classes. It is no longer possible to use :attr:`root_view` and
  :attr:`body_view`. Instead use :attr:`root_physx_view` and :attr:`body_physx_view` to access the underlying
  PhysX views.


0.9.55 (2023-12-03)
~~~~~~~~~~~~~~~~~~~

Fixed
^^^^^

* Fixed the Nucleus directory path in the :attr:`isaaclab.utils.assets.NVIDIA_NUCLEUS_DIR`.
  Earlier, it was referring to the ``NVIDIA/Assets`` directory instead of ``NVIDIA``.


0.9.54 (2023-11-29)
~~~~~~~~~~~~~~~~~~~

Fixed
^^^^^

* Fixed pose computation in the :class:`isaaclab.sensors.Camera` class to obtain them from XFormPrimView
  instead of using ``UsdGeomCamera.ComputeLocalToWorldTransform`` method. The latter is not updated correctly
  during GPU simulation.
* Fixed initialization of the annotator info in the class :class:`isaaclab.sensors.Camera`. Previously
  all dicts had the same memory address which caused all annotators to have the same info.
* Fixed the conversion of ``uint32`` warp arrays inside the :meth:`isaaclab.utils.array.convert_to_torch`
  method. PyTorch does not support this type, so it is converted to ``int32`` before converting to PyTorch tensor.
* Added render call inside :meth:`isaaclab.sim.SimulationContext.reset` to initialize Replicator
  buffers when the simulation is reset.


0.9.53 (2023-11-29)
~~~~~~~~~~~~~~~~~~~

Changed
^^^^^^^

* Changed the behavior of passing :obj:`None` to the :class:`isaaclab.actuators.ActuatorBaseCfg`
  class. Earlier, they were resolved to fixed default values. Now, they imply that the values are loaded
  from the USD joint drive configuration.

Added
^^^^^

* Added setting of joint armature and friction quantities to the articulation class.


0.9.52 (2023-11-29)
~~~~~~~~~~~~~~~~~~~

Changed
^^^^^^^

* Changed the warning print in :meth:`isaaclab.sim.utils.apply_nested` method
  to be more descriptive. Earlier, it was printing a warning for every instanced prim.
  Now, it only prints a warning if it could not apply the attribute to any of the prims.

Added
^^^^^

* Added the method :meth:`isaaclab.utils.assets.retrieve_file_path` to
  obtain the absolute path of a file on the Nucleus server or locally.

Fixed
^^^^^

* Fixed hiding of STOP button in the :class:`AppLauncher` class when running the
  simulation in headless mode.
* Fixed a bug with :meth:`isaaclab.sim.utils.clone` failing when the input prim path
  had no parent (example: "/Table").


0.9.51 (2023-11-29)
~~~~~~~~~~~~~~~~~~~

Changed
^^^^^^^

* Changed the :meth:`isaaclab.sensor.SensorBase.update` method to always recompute the buffers if
  the sensor is in visualization mode.

Added
^^^^^

* Added available entities to the error message when accessing a non-existent entity in the
  :class:`InteractiveScene` class.
* Added a warning message when the user tries to reference an invalid prim in the :class:`FrameTransformer` sensor.


0.9.50 (2023-11-28)
~~~~~~~~~~~~~~~~~~~

Added
^^^^^

* Hid the ``STOP`` button in the UI when running standalone Python scripts. This is to prevent
  users from accidentally clicking the button and stopping the simulation. They should only be able to
  play and pause the simulation from the UI.

Removed
^^^^^^^

* Removed :attr:`isaaclab.sim.SimulationCfg.shutdown_app_on_stop`. The simulation is always rendering
  if it is stopped from the UI. The user needs to close the window or press ``Ctrl+C`` to close the simulation.


0.9.49 (2023-11-27)
~~~~~~~~~~~~~~~~~~~

Added
^^^^^

* Added an interface class, :class:`isaaclab.managers.ManagerTermBase`, to serve as the parent class
  for term implementations that are functional classes.
* Adapted all managers to support terms that are classes and not just functions clearer. This allows the user to
  create more complex terms that require additional state information.


0.9.48 (2023-11-24)
~~~~~~~~~~~~~~~~~~~

Fixed
^^^^^

* Fixed initialization of drift in the :class:`isaaclab.sensors.RayCasterCamera` class.


0.9.47 (2023-11-24)
~~~~~~~~~~~~~~~~~~~

Fixed
^^^^^

* Automated identification of the root prim in the :class:`isaaclab.assets.RigidObject` and
  :class:`isaaclab.assets.Articulation` classes. Earlier, the root prim was hard-coded to
  the spawn prim path. Now, the class searches for the root prim under the spawn prim path.


0.9.46 (2023-11-24)
~~~~~~~~~~~~~~~~~~~

Fixed
^^^^^

* Fixed a critical issue in the asset classes with writing states into physics handles.
  Earlier, the states were written over all the indices instead of the indices of the
  asset that were being updated. This caused the physics handles to refresh the states
  of all the assets in the scene, which is not desirable.


0.9.45 (2023-11-24)
~~~~~~~~~~~~~~~~~~~

Added
^^^^^

* Added :class:`isaaclab.command_generators.UniformPoseCommandGenerator` to generate
  poses in the asset's root frame by uniformly sampling from a given range.


0.9.44 (2023-11-16)
~~~~~~~~~~~~~~~~~~~

Added
^^^^^

* Added methods :meth:`reset` and :meth:`step` to the :class:`isaaclab.envs.BaseEnv`. This unifies
  the environment interface for simple standalone applications with the class.


0.9.43 (2023-11-16)
~~~~~~~~~~~~~~~~~~~

Fixed
^^^^^

* Replaced subscription of physics play and stop events in the :class:`isaaclab.assets.AssetBase` and
  :class:`isaaclab.sensors.SensorBase` classes with subscription to time-line play and stop events.
  This is to prevent issues in cases where physics first needs to perform mesh cooking and handles are not
  available immediately. For instance, with deformable meshes.


0.9.42 (2023-11-16)
~~~~~~~~~~~~~~~~~~~

Fixed
^^^^^

* Fixed setting of damping values from the configuration for :class:`ActuatorBase` class. Earlier,
  the stiffness values were being set into damping when a dictionary configuration was passed to the
  actuator model.
* Added dealing with :class:`int` and :class:`float` values in the configurations of :class:`ActuatorBase`.
  Earlier, a type-error was thrown when integer values were passed to the actuator model.


0.9.41 (2023-11-16)
~~~~~~~~~~~~~~~~~~~

Fixed
^^^^^

* Fixed the naming and shaping issues in the binary joint action term.


0.9.40 (2023-11-09)
~~~~~~~~~~~~~~~~~~~

Fixed
^^^^^

* Simplified the manual initialization of Isaac Sim :class:`ArticulationView` class. Earlier, we basically
  copied the code from the Isaac Sim source code. Now, we just call their initialize method.

Changed
^^^^^^^

* Changed the name of attribute :attr:`default_root_state_w` to :attr:`default_root_state`. The latter is
  more correct since the data is actually in the local environment frame and not the simulation world frame.


0.9.39 (2023-11-08)
~~~~~~~~~~~~~~~~~~~

Fixed
^^^^^

* Changed the reference of private ``_body_view`` variable inside the :class:`RigidObject` class
  to the public ``body_view`` property. For a rigid object, the private variable is not defined.


0.9.38 (2023-11-07)
~~~~~~~~~~~~~~~~~~~

Changed
^^^^^^^

* Upgraded the :class:`isaaclab.envs.RLTaskEnv` class to support Gym 0.29.0 environment definition.

Added
^^^^^

* Added computation of ``time_outs`` and ``terminated`` signals inside the termination manager. These follow the
  definition mentioned in `Gym 0.29.0 <https://gymnasium.farama.org/tutorials/gymnasium_basics/handling_time_limits/>`_.
* Added proper handling of observation and action spaces in the :class:`isaaclab.envs.RLTaskEnv` class.
  These now follow closely to how Gym VecEnv handles the spaces.


0.9.37 (2023-11-06)
~~~~~~~~~~~~~~~~~~~

Fixed
^^^^^

* Fixed broken visualization in :mod:`isaaclab.sensors.FrameTramsformer` class by overwriting the
  correct ``_debug_vis_callback`` function.
* Moved the visualization marker configurations of sensors to their respective sensor configuration classes.
  This allows users to set these configurations from the configuration object itself.


0.9.36 (2023-11-03)
~~~~~~~~~~~~~~~~~~~

Fixed
^^^^^

* Added explicit deleting of different managers in the :class:`isaaclab.envs.BaseEnv` and
  :class:`isaaclab.envs.RLTaskEnv` classes. This is required since deleting the managers
  is order-sensitive (many managers need to be deleted before the scene is deleted).


0.9.35 (2023-11-02)
~~~~~~~~~~~~~~~~~~~

Fixed
^^^^^

* Fixed the error: ``'str' object has no attribute '__module__'`` introduced by adding the future import inside the
  :mod:`isaaclab.utils.warp.kernels` module. Warp language does not support the ``__future__`` imports.


0.9.34 (2023-11-02)
~~~~~~~~~~~~~~~~~~~

Fixed
^^^^^

* Added missing import of ``from __future__ import annotations`` in the :mod:`isaaclab.utils.warp`
  module. This is needed to have a consistent behavior across Python versions.


0.9.33 (2023-11-02)
~~~~~~~~~~~~~~~~~~~

Fixed
^^^^^

* Fixed the :class:`isaaclab.command_generators.NullCommandGenerator` class. Earlier,
  it was having a runtime error due to infinity in the resampling time range. Now, the class just
  overrides the parent methods to perform no operations.


0.9.32 (2023-11-02)
~~~~~~~~~~~~~~~~~~~

Changed
^^^^^^^

* Renamed the :class:`isaaclab.envs.RLEnv` class to :class:`isaaclab.envs.RLTaskEnv` to
  avoid confusions in terminologies between environments and tasks.


0.9.31 (2023-11-02)
~~~~~~~~~~~~~~~~~~~

Added
^^^^^

* Added the :class:`isaaclab.sensors.RayCasterCamera` class, as a ray-casting based camera for
  "distance_to_camera", "distance_to_image_plane" and "normals" annotations. It has the same interface and
  functionalities as the USD Camera while it is on average 30% faster.


0.9.30 (2023-11-01)
~~~~~~~~~~~~~~~~~~~

Fixed
^^^^^

* Added skipping of None values in the :class:`InteractiveScene` class when creating the scene from configuration
  objects. Earlier, it was throwing an error when the user passed a None value for a scene element.
* Added ``kwargs`` to the :class:`RLEnv` class to allow passing additional arguments from gym registry function.
  This is now needed since the registry function passes args beyond the ones specified in the constructor.


0.9.29 (2023-11-01)
~~~~~~~~~~~~~~~~~~~

Fixed
^^^^^

* Fixed the material path resolution inside the :class:`isaaclab.sim.converters.UrdfConverter` class.
  With Isaac Sim 2023.1, the material paths from the importer are always saved as absolute paths. This caused
  issues when the generated USD file was moved to a different location. The fix now resolves the material paths
  relative to the USD file location.


0.9.28 (2023-11-01)
~~~~~~~~~~~~~~~~~~~

Changed
^^^^^^^

* Changed the way the :func:`isaaclab.sim.spawners.from_files.spawn_ground_plane` function sets the
  height of the ground. Earlier, it was reading the height from the configuration object. Now, it expects the
  desired transformation as inputs to the function. This makes it consistent with the other spawner functions.


0.9.27 (2023-10-31)
~~~~~~~~~~~~~~~~~~~

Changed
^^^^^^^

* Removed the default value of the argument ``camel_case`` in setters of USD attributes. This is to avoid
  confusion with the naming of the attributes in the USD file.

Fixed
^^^^^

* Fixed the selection of material prim in the :class:`isaaclab.sim.spawners.materials.spawn_preview_surface`
  method. Earlier, the created prim was being selected in the viewport which interfered with the selection of
  prims by the user.
* Updated :class:`isaaclab.sim.converters.MeshConverter` to use a different stage than the default stage
  for the conversion. This is to avoid the issue of the stage being closed when the conversion is done.


0.9.26 (2023-10-31)
~~~~~~~~~~~~~~~~~~~

Added
^^^^^

* Added the sensor implementation for :class:`isaaclab.sensors.FrameTransformer` class. Currently,
  it handles obtaining the transformation between two frames in the same articulation.


0.9.25 (2023-10-27)
~~~~~~~~~~~~~~~~~~~

Added
^^^^^

* Added the :mod:`isaaclab.envs.ui` module to put all the UI-related classes in one place. This currently
  implements the :class:`isaaclab.envs.ui.BaseEnvWindow` and :class:`isaaclab.envs.ui.RLEnvWindow`
  classes. Users can inherit from these classes to create their own UI windows.
* Added the attribute :attr:`isaaclab.envs.BaseEnvCfg.ui_window_class_type` to specify the UI window class
  to be used for the environment. This allows the user to specify their own UI window class to be used for the
  environment.


0.9.24 (2023-10-27)
~~~~~~~~~~~~~~~~~~~

Changed
^^^^^^^

* Changed the behavior of setting up debug visualization for assets, sensors and command generators.
  Earlier it was raising an error if debug visualization was not enabled in the configuration object.
  Now it checks whether debug visualization is implemented and only sets up the callback if it is
  implemented.


0.9.23 (2023-10-27)
~~~~~~~~~~~~~~~~~~~

Fixed
^^^^^

* Fixed a typo in the :class:`AssetBase` and :class:`SensorBase` that effected the class destructor.
  Earlier, a tuple was being created in the constructor instead of the actual object.


0.9.22 (2023-10-26)
~~~~~~~~~~~~~~~~~~~

Added
^^^^^

* Added a :class:`isaaclab.command_generators.NullCommandGenerator` class for no command environments.
  This is easier to work with than having checks for :obj:`None` in the command generator.

Fixed
^^^^^

* Moved the randomization manager to the :class:`isaaclab.envs.BaseEnv` class with the default
  settings to reset the scene to the defaults specified in the configurations of assets.
* Moved command generator to the :class:`isaaclab.envs.RlEnv` class to have all task-specification
  related classes in the same place.


0.9.21 (2023-10-26)
~~~~~~~~~~~~~~~~~~~

Fixed
^^^^^

* Decreased the priority of callbacks in asset and sensor base classes. This may help in preventing
  crashes when warm starting the simulation.
* Fixed no rendering mode when running the environment from the GUI. Earlier the function
  :meth:`SimulationContext.set_render_mode` was erroring out.


0.9.20 (2023-10-25)
~~~~~~~~~~~~~~~~~~~

Fixed
^^^^^

* Changed naming in :class:`isaaclab.sim.SimulationContext.RenderMode` to use ``NO_GUI_OR_RENDERING``
  and ``NO_RENDERING`` instead of ``HEADLESS`` for clarity.
* Changed :class:`isaaclab.sim.SimulationContext` to be capable of handling livestreaming and
  offscreen rendering.
* Changed :class:`isaaclab.app.AppLauncher` envvar ``VIEWPORT_RECORD`` to the more descriptive
  ``OFFSCREEN_RENDER``.


0.9.19 (2023-10-25)
~~~~~~~~~~~~~~~~~~~

Added
^^^^^

* Added Gym observation and action spaces for the :class:`isaaclab.envs.RLEnv` class.


0.9.18 (2023-10-23)
~~~~~~~~~~~~~~~~~~~

Added
^^^^^

* Created :class:`isaaclab.sim.converters.asset_converter.AssetConverter` to serve as a base
  class for all asset converters.
* Added :class:`isaaclab.sim.converters.mesh_converter.MeshConverter` to handle loading and conversion
  of mesh files (OBJ, STL and FBX) into USD format.
* Added script ``convert_mesh.py`` to ``source/tools`` to allow users to convert a mesh to USD via command line arguments.

Changed
^^^^^^^

* Renamed the submodule :mod:`isaaclab.sim.loaders` to :mod:`isaaclab.sim.converters` to be more
  general with the functionality of the module.
* Updated ``check_instanceable.py`` script to convert relative paths to absolute paths.


0.9.17 (2023-10-22)
~~~~~~~~~~~~~~~~~~~

Added
^^^^^

* Added setters and getters for term configurations in the :class:`RandomizationManager`, :class:`RewardManager`
  and :class:`TerminationManager` classes. This allows the user to modify the term configurations after the
  manager has been created.
* Added the method :meth:`compute_group` to the :class:`isaaclab.managers.ObservationManager` class to
  compute the observations for only a given group.
* Added the curriculum term for modifying reward weights after certain environment steps.


0.9.16 (2023-10-22)
~~~~~~~~~~~~~~~~~~~

Added
^^^^^

* Added support for keyword arguments for terms in the :class:`isaaclab.managers.ManagerBase`.

Fixed
^^^^^

* Fixed resetting of buffers in the :class:`TerminationManager` class. Earlier, the values were being set
  to ``0.0`` instead of ``False``.


0.9.15 (2023-10-22)
~~~~~~~~~~~~~~~~~~~

Added
^^^^^

* Added base yaw heading and body acceleration into :class:`isaaclab.assets.RigidObjectData` class.
  These quantities are computed inside the :class:`RigidObject` class.

Fixed
^^^^^

* Fixed the :meth:`isaaclab.assets.RigidObject.set_external_force_and_torque` method to correctly
  deal with the body indices.
* Fixed a bug in the :meth:`isaaclab.utils.math.wrap_to_pi` method to prevent self-assignment of
  the input tensor.


0.9.14 (2023-10-21)
~~~~~~~~~~~~~~~~~~~

Added
^^^^^

* Added 2-D drift (i.e. along x and y) to the :class:`isaaclab.sensors.RayCaster` class.
* Added flags to the :class:`isaaclab.sensors.ContactSensorCfg` to optionally obtain the
  sensor origin and air time information. Since these are not required by default, they are
  disabled by default.

Fixed
^^^^^

* Fixed the handling of contact sensor history buffer in the :class:`isaaclab.sensors.ContactSensor` class.
  Earlier, the buffer was not being updated correctly.


0.9.13 (2023-10-20)
~~~~~~~~~~~~~~~~~~~

Fixed
^^^^^

* Fixed the issue with double :obj:`Ellipsis` when indexing tensors with multiple dimensions.
  The fix now uses :obj:`slice(None)` instead of :obj:`Ellipsis` to index the tensors.


0.9.12 (2023-10-18)
~~~~~~~~~~~~~~~~~~~

Fixed
^^^^^

* Fixed bugs in actuator model implementation for actuator nets. Earlier the DC motor clipping was not working.
* Fixed bug in applying actuator model in the :class:`isaaclab.asset.Articulation` class. The new
  implementation caches the outputs from explicit actuator model into the ``joint_pos_*_sim`` buffer to
  avoid feedback loops in the tensor operation.


0.9.11 (2023-10-17)
~~~~~~~~~~~~~~~~~~~

Added
^^^^^

* Added the support for semantic tags into the :class:`isaaclab.sim.spawner.SpawnerCfg` class. This allows
  the user to specify the semantic tags for a prim when spawning it into the scene. It follows the same format as
  Omniverse Replicator.


0.9.10 (2023-10-16)
~~~~~~~~~~~~~~~~~~~

Added
^^^^^

* Added ``--livestream`` and ``--ros`` CLI args to :class:`isaaclab.app.AppLauncher` class.
* Added a static function :meth:`isaaclab.app.AppLauncher.add_app_launcher_args`, which
  appends the arguments needed for :class:`isaaclab.app.AppLauncher` to the argument parser.

Changed
^^^^^^^

* Within :class:`isaaclab.app.AppLauncher`, removed ``REMOTE_DEPLOYMENT`` env-var processing
  in the favor of ``HEADLESS`` and ``LIVESTREAM`` env-vars. These have clearer uses and better parity
  with the CLI args.


0.9.9 (2023-10-12)
~~~~~~~~~~~~~~~~~~

Added
^^^^^

* Added the property :attr:`isaaclab.assets.Articulation.is_fixed_base` to the articulation class to
  check if the base of the articulation is fixed or floating.
* Added the task-space action term corresponding to the differential inverse-kinematics controller.

Fixed
^^^^^

* Simplified the :class:`isaaclab.controllers.DifferentialIKController` to assume that user provides the
  correct end-effector poses and Jacobians. Earlier it was doing internal frame transformations which made the
  code more complicated and error-prone.


0.9.8 (2023-09-30)
~~~~~~~~~~~~~~~~~~

Fixed
^^^^^

* Fixed the boundedness of class objects that register callbacks into the simulator.
  These include devices, :class:`AssetBase`, :class:`SensorBase` and :class:`CommandGenerator`.
  The fix ensures that object gets deleted when the user deletes the object.


0.9.7 (2023-09-26)
~~~~~~~~~~~~~~~~~~

Fixed
^^^^^

* Modified the :class:`isaaclab.markers.VisualizationMarkers` to use the
  :class:`isaaclab.sim.spawner.SpawnerCfg` class instead of their
  own configuration objects. This makes it consistent with the other ways to spawn assets in the scene.

Added
^^^^^

* Added the method :meth:`copy` to configclass to allow copying of configuration objects.


0.9.6 (2023-09-26)
~~~~~~~~~~~~~~~~~~

Fixed
^^^^^

* Changed class-level configuration classes to refer to class types using ``class_type`` attribute instead
  of ``cls`` or ``cls_name``.


0.9.5 (2023-09-25)
~~~~~~~~~~~~~~~~~~

Changed
^^^^^^^

* Added future import of ``annotations`` to have a consistent behavior across Python versions.
* Removed the type-hinting from docstrings to simplify maintenance of the documentation. All type-hints are
  now in the code itself.


0.9.4 (2023-08-29)
~~~~~~~~~~~~~~~~~~

Added
^^^^^

* Added :class:`isaaclab.scene.InteractiveScene`, as the central scene unit that contains all entities
  that are part of the simulation. These include the terrain, sensors, articulations, rigid objects etc.
  The scene groups the common operations of these entities and allows to access them via their unique names.
* Added :mod:`isaaclab.envs` module that contains environment definitions that encapsulate the different
  general (scene, action manager, observation manager) and RL-specific (reward and termination manager) managers.
* Added :class:`isaaclab.managers.SceneEntityCfg` to handle which scene elements are required by the
  manager's terms. This allows the manager to parse useful information from the scene elements, such as the
  joint and body indices, and pass them to the term.
* Added :class:`isaaclab.sim.SimulationContext.RenderMode` to handle different rendering modes based on
  what the user wants to update (viewport, cameras, or UI elements).

Fixed
^^^^^

* Fixed the :class:`isaaclab.command_generators.CommandGeneratorBase` to register a debug visualization
  callback similar to how sensors and robots handle visualization.


0.9.3 (2023-08-23)
~~~~~~~~~~~~~~~~~~

Added
^^^^^

* Enabled the `faulthander <https://docs.python.org/3/library/faulthandler.html>`_ to catch segfaults and print
  the stack trace. This is enabled by default in the :class:`isaaclab.app.AppLauncher` class.

Fixed
^^^^^

* Re-added the :mod:`isaaclab.utils.kit` to the ``compat`` directory and fixed all the references to it.
* Fixed the deletion of Replicator nodes for the :class:`isaaclab.sensors.Camera` class. Earlier, the
  Replicator nodes were not being deleted when the camera was deleted. However, this does not prevent the random
  crashes that happen when the camera is deleted.
* Fixed the :meth:`isaaclab.utils.math.convert_quat` to support both numpy and torch tensors.

Changed
^^^^^^^

* Renamed all the scripts inside the ``test`` directory to follow the convention:

  * ``test_<module_name>.py``: Tests for the module ``<module_name>`` using unittest.
  * ``check_<module_name>``: Check for the module ``<module_name>`` using python main function.


0.9.2 (2023-08-22)
~~~~~~~~~~~~~~~~~~

Added
^^^^^

* Added the ability to color meshes in the :class:`isaaclab.terrain.TerrainGenerator` class. Currently,
  it only supports coloring the mesh randomly (``"random"``), based on the terrain height (``"height"``), and
  no coloring (``"none"``).

Fixed
^^^^^

* Modified the :class:`isaaclab.terrain.TerrainImporter` class to configure visual and physics materials
  based on the configuration object.


0.9.1 (2023-08-18)
~~~~~~~~~~~~~~~~~~

Added
^^^^^

* Introduced three different rotation conventions in the :class:`isaaclab.sensors.Camera` class. These
  conventions are:

  * ``opengl``: the camera is looking down the -Z axis with the +Y axis pointing up
  * ``ros``: the camera is looking down the +Z axis with the +Y axis pointing down
  * ``world``: the camera is looking along the +X axis with the -Z axis pointing down

  These can be used to declare the camera offset in :class:`isaaclab.sensors.CameraCfg.OffsetCfg` class
  and in :meth:`isaaclab.sensors.Camera.set_world_pose` method. Additionally, all conventions are
  saved to :class:`isaaclab.sensors.CameraData` class for easy access.

Changed
^^^^^^^

* Adapted all the sensor classes to follow a structure similar to the :class:`isaaclab.assets.AssetBase`.
  Hence, the spawning and initialization of sensors manually by the users is avoided.
* Removed the :meth:`debug_vis` function since that this functionality is handled by a render callback automatically
  (based on the passed configuration for the :class:`isaaclab.sensors.SensorBaseCfg.debug_vis` flag).


0.9.0 (2023-08-18)
~~~~~~~~~~~~~~~~~~

Added
^^^^^

* Introduces a new set of asset interfaces. These interfaces simplify the spawning of assets into the scene
  and initializing the physics handle by putting that inside post-startup physics callbacks. With this, users
  no longer need to worry about the :meth:`spawn` and :meth:`initialize` calls.
* Added utility methods to :mod:`isaaclab.utils.string` module that resolve regex expressions based
  on passed list of target keys.

Changed
^^^^^^^

* Renamed all references of joints in an articulation from "dof" to "joint". This makes it consistent with the
  terminology used in robotics.

Deprecated
^^^^^^^^^^

* Removed the previous modules for objects and robots. Instead the :class:`Articulation` and :class:`RigidObject`
  should be used.


0.8.12 (2023-08-18)
~~~~~~~~~~~~~~~~~~~

Added
^^^^^

* Added other properties provided by ``PhysicsScene`` to the :class:`isaaclab.sim.SimulationContext`
  class to allow setting CCD, solver iterations, etc.
* Added commonly used functions to the :class:`SimulationContext` class itself to avoid having additional
  imports from Isaac Sim when doing simple tasks such as setting camera view or retrieving the simulation settings.

Fixed
^^^^^

* Switched the notations of default buffer values in :class:`isaaclab.sim.PhysxCfg` from multiplication
  to scientific notation to avoid confusion with the values.


0.8.11 (2023-08-18)
~~~~~~~~~~~~~~~~~~~

Added
^^^^^

* Adds utility functions and configuration objects in the :mod:`isaaclab.sim.spawners`
  to create the following prims in the scene:

  * :mod:`isaaclab.sim.spawners.from_file`: Create a prim from a USD/URDF file.
  * :mod:`isaaclab.sim.spawners.shapes`: Create USDGeom prims for shapes (box, sphere, cylinder, capsule, etc.).
  * :mod:`isaaclab.sim.spawners.materials`: Create a visual or physics material prim.
  * :mod:`isaaclab.sim.spawners.lights`: Create a USDLux prim for different types of lights.
  * :mod:`isaaclab.sim.spawners.sensors`: Create a USD prim for supported sensors.

Changed
^^^^^^^

* Modified the :class:`SimulationContext` class to take the default physics material using the material spawn
  configuration object.


0.8.10 (2023-08-17)
~~~~~~~~~~~~~~~~~~~

Added
^^^^^

* Added methods for defining different physics-based schemas in the :mod:`isaaclab.sim.schemas` module.
  These methods allow creating the schema if it doesn't exist at the specified prim path and modify
  its properties based on the configuration object.


0.8.9 (2023-08-09)
~~~~~~~~~~~~~~~~~~

Changed
^^^^^^^

* Moved the :class:`isaaclab.asset_loader.UrdfLoader` class to the :mod:`isaaclab.sim.loaders`
  module to make it more accessible to the user.


0.8.8 (2023-08-09)
~~~~~~~~~~~~~~~~~~

Added
^^^^^

* Added configuration classes and functions for setting different physics-based schemas in the
  :mod:`isaaclab.sim.schemas` module. These allow modifying properties of the physics solver
  on the asset using configuration objects.


0.8.7 (2023-08-03)
~~~~~~~~~~~~~~~~~~

Fixed
^^^^^

* Added support for `__post_init__ <https://docs.python.org/3/library/dataclasses.html#post-init-processing>`_ in
  the :class:`isaaclab.utils.configclass` decorator.


0.8.6 (2023-08-03)
~~~~~~~~~~~~~~~~~~

Added
^^^^^

* Added support for callable classes in the :class:`isaaclab.managers.ManagerBase`.


0.8.5 (2023-08-03)
~~~~~~~~~~~~~~~~~~

Fixed
^^^^^

* Fixed the :class:`isaaclab.markers.Visualizationmarkers` class so that the markers are not visible in camera rendering mode.

Changed
^^^^^^^

* Simplified the creation of the point instancer in the :class:`isaaclab.markers.Visualizationmarkers` class. It now creates a new
  prim at the next available prim path if a prim already exists at the given path.


0.8.4 (2023-08-02)
~~~~~~~~~~~~~~~~~~

Added
^^^^^

* Added the :class:`isaaclab.sim.SimulationContext` class to the :mod:`isaaclab.sim` module.
  This class inherits from the :class:`isaacsim.core.api.simulation_context.SimulationContext` class and adds
  the ability to create a simulation context from a configuration object.


0.8.3 (2023-08-02)
~~~~~~~~~~~~~~~~~~

Changed
^^^^^^^

* Moved the :class:`ActuatorBase` class to the :mod:`isaaclab.actuators.actuator_base` module.
* Renamed the :mod:`isaaclab.actuators.actuator` module to :mod:`isaaclab.actuators.actuator_pd`
  to make it more explicit that it contains the PD actuator models.


0.8.2 (2023-08-02)
~~~~~~~~~~~~~~~~~~

Changed
^^^^^^^

* Cleaned up the :class:`isaaclab.terrain.TerrainImporter` class to take all the parameters from the configuration
  object. This makes it consistent with the other classes in the package.
* Moved the configuration classes for terrain generator and terrain importer into separate files to resolve circular
  dependency issues.


0.8.1 (2023-08-02)
~~~~~~~~~~~~~~~~~~

Fixed
^^^^^

* Added a hack into :class:`isaaclab.app.AppLauncher` class to remove Isaac Lab packages from the path before launching
  the simulation application. This prevents the warning messages that appears when the user launches the ``SimulationApp``.

Added
^^^^^

* Enabled necessary viewport extensions in the :class:`isaaclab.app.AppLauncher` class itself if ``VIEWPORT_ENABLED``
  flag is true.


0.8.0 (2023-07-26)
~~~~~~~~~~~~~~~~~~

Added
^^^^^

* Added the :class:`ActionManager` class to the :mod:`isaaclab.managers` module to handle actions in the
  environment through action terms.
* Added contact force history to the :class:`isaaclab.sensors.ContactSensor` class. The history is stored
  in the ``net_forces_w_history`` attribute of the sensor data.

Changed
^^^^^^^

* Implemented lazy update of buffers in the :class:`isaaclab.sensors.SensorBase` class. This allows the user
  to update the sensor data only when required, i.e. when the data is requested by the user. This helps avoid double
  computation of sensor data when a reset is called in the environment.

Deprecated
^^^^^^^^^^

* Removed the support for different backends in the sensor class. We only use Pytorch as the backend now.
* Removed the concept of actuator groups. They are now handled by the :class:`isaaclab.managers.ActionManager`
  class. The actuator models are now directly handled by the robot class itself.


0.7.4 (2023-07-26)
~~~~~~~~~~~~~~~~~~

Changed
^^^^^^^

* Changed the behavior of the :class:`isaaclab.terrains.TerrainImporter` class. It now expects the terrain
  type to be specified in the configuration object. This allows the user to specify everything in the configuration
  object and not have to do an explicit call to import a terrain.

Fixed
^^^^^

* Fixed setting of quaternion orientations inside the :class:`isaaclab.markers.Visualizationmarkers` class.
  Earlier, the orientation was being set into the point instancer in the wrong order (``wxyz`` instead of ``xyzw``).


0.7.3 (2023-07-25)
~~~~~~~~~~~~~~~~~~

Fixed
^^^^^

* Fixed the issue with multiple inheritance in the :class:`isaaclab.utils.configclass` decorator.
  Earlier, if the inheritance tree was more than one level deep and the lowest level configuration class was
  not updating its values from the middle level classes.


0.7.2 (2023-07-24)
~~~~~~~~~~~~~~~~~~

Added
^^^^^

* Added the method :meth:`replace` to the :class:`isaaclab.utils.configclass` decorator to allow
  creating a new configuration object with values replaced from keyword arguments. This function internally
  calls the `dataclasses.replace <https://docs.python.org/3/library/dataclasses.html#dataclasses.replace>`_.

Fixed
^^^^^

* Fixed the handling of class types as member values in the :meth:`isaaclab.utils.configclass`. Earlier it was
  throwing an error since class types were skipped in the if-else block.


0.7.1 (2023-07-22)
~~~~~~~~~~~~~~~~~~

Added
^^^^^

* Added the :class:`TerminationManager`, :class:`CurriculumManager`, and :class:`RandomizationManager` classes
  to the :mod:`isaaclab.managers` module to handle termination, curriculum, and randomization respectively.


0.7.0 (2023-07-22)
~~~~~~~~~~~~~~~~~~

Added
^^^^^

* Created a new :mod:`isaaclab.managers` module for all the managers related to the environment / scene.
  This includes the :class:`isaaclab.managers.ObservationManager` and :class:`isaaclab.managers.RewardManager`
  classes that were previously in the :mod:`isaaclab.utils.mdp` module.
* Added the :class:`isaaclab.managers.ManagerBase` class to handle the creation of managers.
* Added configuration classes for :class:`ObservationTermCfg` and :class:`RewardTermCfg` to allow easy creation of
  observation and reward terms.

Changed
^^^^^^^

* Changed the behavior of :class:`ObservationManager` and :class:`RewardManager` classes to accept the key ``func``
  in each configuration term to be a callable. This removes the need to inherit from the base class
  and allows more reusability of the functions across different environments.
* Moved the old managers to the :mod:`isaaclab.compat.utils.mdp` module.
* Modified the necessary scripts to use the :mod:`isaaclab.compat.utils.mdp` module.


0.6.2 (2023-07-21)
~~~~~~~~~~~~~~~~~~

Added
^^^^^

* Added the :mod:`isaaclab.command_generators` to generate different commands based on the desired task.
  It allows the user to generate commands for different tasks in the same environment without having to write
  custom code for each task.


0.6.1 (2023-07-16)
~~~~~~~~~~~~~~~~~~

Fixed
^^^^^

* Fixed the :meth:`isaaclab.utils.math.quat_apply_yaw` to compute the yaw quaternion correctly.

Added
^^^^^

* Added functions to convert string and callable objects in :mod:`isaaclab.utils.string`.


0.6.0 (2023-07-16)
~~~~~~~~~~~~~~~~~~

Added
^^^^^

* Added the argument :attr:`sort_keys` to the :meth:`isaaclab.utils.io.yaml.dump_yaml` method to allow
  enabling/disabling of sorting of keys in the output yaml file.

Fixed
^^^^^

* Fixed the ordering of terms in :mod:`isaaclab.utils.configclass` to be consistent in the order in which
  they are defined. Previously, the ordering was done alphabetically which made it inconsistent with the order in which
  the parameters were defined.

Changed
^^^^^^^

* Changed the default value of the argument :attr:`sort_keys` in the :meth:`isaaclab.utils.io.yaml.dump_yaml`
  method to ``False``.
* Moved the old config classes in :mod:`isaaclab.utils.configclass` to
  :mod:`isaaclab.compat.utils.configclass` so that users can still run their old code where alphabetical
  ordering was used.


0.5.0 (2023-07-04)
~~~~~~~~~~~~~~~~~~

Added
^^^^^

* Added a generalized :class:`isaaclab.sensors.SensorBase` class that leverages the ideas of views to
  handle multiple sensors in a single class.
* Added the classes :class:`isaaclab.sensors.RayCaster`, :class:`isaaclab.sensors.ContactSensor`,
  and :class:`isaaclab.sensors.Camera` that output a batched tensor of sensor data.

Changed
^^^^^^^

* Renamed the parameter ``sensor_tick`` to ``update_freq`` to make it more intuitive.
* Moved the old sensors in :mod:`isaaclab.sensors` to :mod:`isaaclab.compat.sensors`.
* Modified the standalone scripts to use the :mod:`isaaclab.compat.sensors` module.


0.4.4 (2023-07-05)
~~~~~~~~~~~~~~~~~~

Fixed
^^^^^

* Fixed the :meth:`isaaclab.terrains.trimesh.utils.make_plane` method to handle the case when the
  plane origin does not need to be centered.
* Added the :attr:`isaaclab.terrains.TerrainGeneratorCfg.seed` to make generation of terrains reproducible.
  The default value is ``None`` which means that the seed is not set.

Changed
^^^^^^^

* Changed the saving of ``origins`` in :class:`isaaclab.terrains.TerrainGenerator` class to be in CSV format
  instead of NPY format.


0.4.3 (2023-06-28)
~~~~~~~~~~~~~~~~~~

Added
^^^^^

* Added the :class:`isaaclab.markers.PointInstancerMarker` class that wraps around
  `UsdGeom.PointInstancer <https://graphics.pixar.com/usd/dev/api/class_usd_geom_point_instancer.html>`_
  to directly work with torch and numpy arrays.

Changed
^^^^^^^

* Moved the old markers in :mod:`isaaclab.markers` to :mod:`isaaclab.compat.markers`.
* Modified the standalone scripts to use the :mod:`isaaclab.compat.markers` module.


0.4.2 (2023-06-28)
~~~~~~~~~~~~~~~~~~

Added
^^^^^

* Added the sub-module :mod:`isaaclab.terrains` to allow procedural generation of terrains and supporting
  importing of terrains from different sources (meshes, usd files or default ground plane).


0.4.1 (2023-06-27)
~~~~~~~~~~~~~~~~~~

* Added the :class:`isaaclab.app.AppLauncher` class to allow controlled instantiation of
  the `SimulationApp <https://docs.omniverse.nvidia.com/py/isaacsim/source/isaacsim.simulation_app/docs/index.html>`_
  and extension loading for remote deployment and ROS bridges.

Changed
^^^^^^^

* Modified all standalone scripts to use the :class:`isaaclab.app.AppLauncher` class.


0.4.0 (2023-05-27)
~~~~~~~~~~~~~~~~~~

Added
^^^^^

* Added a helper class :class:`isaaclab.asset_loader.UrdfLoader` that converts a URDF file to instanceable USD
  file based on the input configuration object.


0.3.2 (2023-04-27)
~~~~~~~~~~~~~~~~~~

Fixed
^^^^^

* Added safe-printing of functions while using the :meth:`isaaclab.utils.dict.print_dict` function.


0.3.1 (2023-04-23)
~~~~~~~~~~~~~~~~~~

Added
^^^^^

* Added a modified version of ``lula_franka_gen.urdf`` which includes an end-effector frame.
* Added a standalone script ``play_rmpflow.py`` to show RMPFlow controller.

Fixed
^^^^^

* Fixed the splitting of commands in the :meth:`ActuatorGroup.compute` method. Earlier it was reshaping the
  commands to the shape ``(num_actuators, num_commands)`` which was causing the commands to be split incorrectly.
* Fixed the processing of actuator command in the :meth:`RobotBase._process_actuators_cfg` to deal with multiple
  command types when using "implicit" actuator group.

0.3.0 (2023-04-20)
~~~~~~~~~~~~~~~~~~

Fixed
^^^^^

* Added the destructor to the keyboard devices to unsubscribe from carb.

Added
^^^^^

* Added the :class:`Se2Gamepad` and :class:`Se3Gamepad` for gamepad teleoperation support.


0.2.8 (2023-04-10)
~~~~~~~~~~~~~~~~~~

Fixed
^^^^^

* Fixed bugs in :meth:`axis_angle_from_quat` in the ``isaaclab.utils.math`` to handle quaternion with negative w component.
* Fixed bugs in :meth:`subtract_frame_transforms` in the ``isaaclab.utils.math`` by adding the missing final rotation.


0.2.7 (2023-04-07)
~~~~~~~~~~~~~~~~~~

Fixed
^^^^^

* Fixed repetition in applying mimic multiplier for "p_abs" in the :class:`GripperActuatorGroup` class.
* Fixed bugs in :meth:`reset_buffers` in the :class:`RobotBase` and :class:`LeggedRobot` classes.

0.2.6 (2023-03-16)
~~~~~~~~~~~~~~~~~~

Added
^^^^^

* Added the :class:`CollisionPropertiesCfg` to rigid/articulated object and robot base classes.
* Added the :class:`PhysicsMaterialCfg` to the :class:`SingleArm` class for tool sites.

Changed
^^^^^^^

* Changed the default control mode of the :obj:`PANDA_HAND_MIMIC_GROUP_CFG` to be from ``"v_abs"`` to ``"p_abs"``.
  Using velocity control for the mimic group can cause the hand to move in a jerky manner.


0.2.5 (2023-03-08)
~~~~~~~~~~~~~~~~~~

Fixed
^^^^^

* Fixed the indices used for the Jacobian and dynamics quantities in the :class:`MobileManipulator` class.


0.2.4 (2023-03-04)
~~~~~~~~~~~~~~~~~~

Added
^^^^^

* Added :meth:`apply_nested_physics_material` to the ``isaaclab.utils.kit``.
* Added the :meth:`sample_cylinder` to sample points from a cylinder's surface.
* Added documentation about the issue in using instanceable asset as markers.

Fixed
^^^^^

* Simplified the physics material application in the rigid object and legged robot classes.

Removed
^^^^^^^

* Removed the ``geom_prim_rel_path`` argument in the :class:`RigidObjectCfg.MetaInfoCfg` class.


0.2.3 (2023-02-24)
~~~~~~~~~~~~~~~~~~

Fixed
^^^^^

* Fixed the end-effector body index used for getting the Jacobian in the :class:`SingleArm` and :class:`MobileManipulator` classes.


0.2.2 (2023-01-27)
~~~~~~~~~~~~~~~~~~

Fixed
^^^^^

* Fixed the :meth:`set_world_pose_ros` and :meth:`set_world_pose_from_view` in the :class:`Camera` class.

Deprecated
^^^^^^^^^^

* Removed the :meth:`set_world_pose_from_ypr` method from the :class:`Camera` class.


0.2.1 (2023-01-26)
~~~~~~~~~~~~~~~~~~

Fixed
^^^^^

* Fixed the :class:`Camera` class to support different fisheye projection types.


0.2.0 (2023-01-25)
~~~~~~~~~~~~~~~~~~

Added
^^^^^

* Added support for warp backend in camera utilities.
* Extended the ``play_camera.py`` with ``--gpu`` flag to use GPU replicator backend.

0.1.1 (2023-01-24)
~~~~~~~~~~~~~~~~~~

Fixed
^^^^^

* Fixed setting of physics material on the ground plane when using :meth:`isaaclab.utils.kit.create_ground_plane` function.


0.1.0 (2023-01-17)
~~~~~~~~~~~~~~~~~~

Added
^^^^^

* Initial release of the extension with experimental API.
* Available robot configurations:

  * **Quadrupeds:** Unitree A1, ANYmal B, ANYmal C
  * **Single-arm manipulators:** Franka Emika arm, UR5
  * **Mobile manipulators:** Clearpath Ridgeback with Franka Emika arm or UR5<|MERGE_RESOLUTION|>--- conflicted
+++ resolved
@@ -1,10 +1,16 @@
 Changelog
 ---------
 
-<<<<<<< HEAD
 ## [Unreleased]
 ~~~~~~~~~~~~~~~
-=======
+
+Added
+^^^^^
+
+* Added arguments and functions to set position/orientation/wrench clip thresholds for
+  :class:`isaaclab.envs.mdp.actions.OperationalSpaceControllerAction` class.
+
+
 0.40.5 (2025-05-22)
 ~~~~~~~~~~~~~~~~~~~
 
@@ -43,18 +49,12 @@
 
 0.40.2 (2025-05-10)
 ~~~~~~~~~~~~~~~~~~~
->>>>>>> 28ed0bb6
-
-Added
-^^^^^
-
-<<<<<<< HEAD
-* Added arguments and functions to set position/orientation/wrench clip thresholds for
-  :class:`isaaclab.envs.mdp.actions.OperationalSpaceControllerAction` class.
-=======
+
+Added
+^^^^^
+
 * Updated gymnasium to >= 1.0
 * Added support for specifying module:task_name as task name to avoid module import for ``gym.make``
->>>>>>> 28ed0bb6
 
 
 0.40.1 (2025-06-02)
