Changelog
---------

<<<<<<< HEAD
## [Unreleased]
~~~~~~~~~~~~~~~
=======
0.34.8 (2025-03-04)
~~~~~~~~~~~~~~~~~~~

Fixed
^^^^^

* Fixed the issue of misalignment in the motion vectors from the :class:`TiledCamera`
  with other modalities such as RGBA and depth.


0.34.7 (2025-03-04)
~~~~~~~~~~~~~~~~~~~
>>>>>>> 5fd22637

Added
^^^^^

<<<<<<< HEAD
* Added arguments and functions to set position/orientation/wrench clip thresholds for
  :class:`isaaclab.envs.mdp.actions.OperationalSpaceControllerAction` class.
=======
* Added methods inside the :class:`omni.isaac.lab.assets.Articulation` class to set the joint
  position and velocity for the articulation. Previously, the joint position and velocity could
  only be set using the :meth:`omni.isaac.lab.assets.Articulation.write_joint_state_to_sim` method,
  which didn't allow setting the joint position and velocity separately.


0.34.6 (2025-03-02)
~~~~~~~~~~~~~~~~~~~

Fixed
^^^^^

* Fixed the propagation of the :attr:`activate_contact_sensors` attribute to the
  :class:`~isaaclab.sim.spawners.wrappers.wrappers_cfg.MultiAssetSpawnerCfg` class. Previously, this value
  was always set to False, which led to incorrect contact sensor settings for the spawned assets.


0.34.5 (2025-03-02)
~~~~~~~~~~~~~~~~~~~

Changed
^^^^^^^

* Enabled the physics flag for disabling contact processing in the :class:`~isaaclab.sim.SimulationContact`
  class. This means that by default, no contact reporting is done by the physics engine, which should provide
  a performance boost in simulations with no contact processing requirements.
* Disabled the physics flag for disabling contact processing in the :class:`~isaaclab.sensors.ContactSensor`
  class when the sensor is created to allow contact reporting for the sensor.

Removed
^^^^^^^

* Removed the attribute ``disable_contact_processing`` from :class:`~isaaclab.sim.SimulationContact`.


0.34.4 (2025-03-01)
~~~~~~~~~~~~~~~~~~~

Added
^^^^^

* Added a new attribute :attr:`is_implicit_model` to the :class:`isaaclab.actuators.ActuatorBase` class to
  indicate if the actuator model is implicit or explicit. This helps checking that the correct model type
  is being used when initializing the actuator models.

Fixed
^^^^^

* Added copy of configurations to :class:`~isaaclab.assets.AssetBase` and :class:`~isaaclab.sensors.SensorBase`
  to prevent modifications of the configurations from leaking outside of the classes.
* Fixed the case where setting velocity/effort limits for the simulation in the
  :class:`~isaaclab.actuators.ActuatorBaseCfg` class was not being used to update the actuator-specific
  velocity/effort limits.

Changed
^^^^^^^

* Moved warnings and checks for implicit actuator models to the :class:`~isaaclab.actuators.ImplicitActuator` class.
* Reverted to IsaacLab v1.3 behavior where :attr:`isaaclab.actuators.ImplicitActuatorCfg.velocity_limit`
  attribute was not used for setting the velocity limits in the simulation. This makes it possible to deploy
  policies from previous release without any changes. If users want to set the velocity limits for the simulation,
  they should use the :attr:`isaaclab.actuators.ImplicitActuatorCfg.velocity_limit_sim` attribute instead.


0.34.3 (2025-02-28)
~~~~~~~~~~~~~~~~~~~

Added
^^^^^

* Added IP address support for WebRTC livestream to allow specifying IP address to stream across networks.
  This feature requires an updated livestream extension, which is current only available in the pre-built Isaac Lab 2.0.1 docker image.
  Support for other Isaac Sim builds will become available in Isaac Sim 5.0.


0.34.2 (2025-02-21)
~~~~~~~~~~~~~~~~~~~

Fixed
^^^^^

* Fixed setting of root velocities inside the event term :meth:`reset_root_state_from_terrain`. Earlier, the indexing
  based on the environment IDs was missing.


0.34.1 (2025-02-17)
~~~~~~~~~~~~~~~~~~~

Fixed
^^^^^

* Ensured that the loaded torch JIT models inside actuator networks are correctly set to eval mode
  to prevent any unexpected behavior during inference.


0.34.0 (2025-02-14)
~~~~~~~~~~~~~~~~~~~

Fixed
^^^^^

* Added attributes :attr:`velocity_limits_sim` and :attr:`effort_limits_sim` to the
  :class:`isaaclab.actuators.ActuatorBaseCfg` class to separate solver limits from actuator limits.


0.33.17 (2025-02-13)
~~~~~~~~~~~~~~~~~~~~

Fixed
^^^^^

* Fixed Imu sensor based observations at first step by updating scene during initialization for
  :class:`~isaaclab.envs.ManagerBasedEnv`, :class:`~isaaclab.envs.DirectRLEnv`, and :class:`~isaaclab.envs.DirectMARLEnv`
>>>>>>> 5fd22637


0.33.16 (2025-02-09)
~~~~~~~~~~~~~~~~~~~~

Fixed
^^^^^

* Removes old deprecation warning from :attr:`isaaclab.assets.RigidObectData.body_state_w`


0.33.15 (2025-02-09)
~~~~~~~~~~~~~~~~~~~~

Fixed
^^^^^

* Fixed not updating the ``drift`` when calling :func:`~isaaclab.sensors.RayCaster.reset`


0.33.14 (2025-02-01)
~~~~~~~~~~~~~~~~~~~~

Fixed
^^^^^

* Fixed not updating the timestamp of ``body_link_state_w`` and ``body_com_state_w`` when ``write_root_pose_to_sim`` and ``write_joint_state_to_sim`` in the ``Articulation`` class are called.


0.33.13 (2025-01-30)
~~~~~~~~~~~~~~~~~~~~

* Fixed resampling of interval time left for the next event in the :class:`~isaaclab.managers.EventManager`
  class. Earlier, the time left for interval-based events was not being resampled on episodic resets. This led
  to the event being triggered at the wrong time after the reset.


0.33.12 (2025-01-28)
~~~~~~~~~~~~~~~~~~~~

Fixed
^^^^^

* Fixed missing import in ``line_plot.py``


0.33.11 (2025-01-25)
~~~~~~~~~~~~~~~~~~~~

Added
^^^^^

* Added :attr:`isaaclab.scene.InteractiveSceneCfg.filter_collisions` to allow specifying whether collision masking across environments is desired.

Changed
^^^^^^^

* Automatic collision filtering now happens as part of the replicate_physics call. When replicate_physics is not enabled, we call the previous
  ``filter_collisions`` API to mask collisions between environments.


0.33.10 (2025-01-22)
~~~~~~~~~~~~~~~~~~~~

Changed
^^^^^^^

* In :meth:`isaaclab.assets.Articulation.write_joint_limits_to_sim`, we previously added a check for if default joint positions exceed the
  new limits being set. When this is True, we log a warning message to indicate that the default joint positions will be clipped to be within
  the range of the new limits. However, the warning message can become overly verbose in a randomization setting where this API is called on
  every environment reset. We now default to only writing the message to info level logging if called within randomization, and expose a
  parameter that can be used to choose the logging level desired.


0.33.9 (2025-01-22)
~~~~~~~~~~~~~~~~~~~

Fixed
^^^^^

* Fixed typo in /physics/autoPopupSimulationOutputWindow setting in :class:`~isaaclab.sim.SimulationContext`


0.33.8 (2025-01-17)
~~~~~~~~~~~~~~~~~~~

Fixed
^^^^^

* Removed deprecation of :attr:`isaaclab.assets.ArticulationData.root_state_w` and
  :attr:`isaaclab.assets.ArticulationData.body_state_w` derived properties.
* Removed deprecation of :meth:`isaaclab.assets.Articulation.write_root_state_to_sim`.
* Replaced calls to :attr:`isaaclab.assets.ArticulationData.root_com_state_w` and
  :attr:`isaaclab.assets.ArticulationData.root_link_state_w` with corresponding calls to
  :attr:`isaaclab.assets.ArticulationData.root_state_w`.
* Replaced calls to :attr:`isaaclab.assets.ArticulationData.body_com_state_w` and
  :attr:`isaaclab.assets.ArticulationData.body_link_state_w` properties with corresponding calls to
  :attr:`isaaclab.assets.ArticulationData.body_state_w` properties.
* Removed deprecation of :attr:`isaaclab.assets.RigidObjectData.root_state_w` derived properties.
* Removed deprecation of :meth:`isaaclab.assets.RigidObject.write_root_state_to_sim`.
* Replaced calls to :attr:`isaaclab.assets.RigidObjectData.root_com_state_w` and
  :attr:`isaaclab.assets.RigidObjectData.root_link_state_w` properties with corresponding calls to
  :attr:`isaaclab.assets.RigidObjectData.root_state_w` properties.
* Removed deprecation of :attr:`isaaclab.assets.RigidObjectCollectionData.root_state_w` derived properties.
* Removed deprecation of :meth:`isaaclab.assets.RigidObjectCollection.write_root_state_to_sim`.
* Replaced calls to :attr:`isaaclab.assets.RigidObjectCollectionData.root_com_state_w` and
  :attr:`isaaclab.assets.RigidObjectData.root_link_state_w` properties with corresponding calls to
  :attr:`isaaclab.assets.RigidObjectData.root_state_w` properties.
* Fixed indexing issue in ``write_root_link_velocity_to_sim`` in :class:`isaaclab.assets.RigidObject`
* Fixed index broadcasting in ``write_object_link_velocity_to_sim`` and ``write_object_com_pose_to_sim`` in
  the :class:`isaaclab.assets.RigidObjectCollection` class.


0.33.7 (2025-01-14)
~~~~~~~~~~~~~~~~~~~

Fixed
^^^^^

* Fixed the respawn of only wrong object samples in :func:`repeated_objects_terrain` of :mod:`isaaclab.terrains.trimesh` module.
  Previously, the function was respawning all objects in the scene instead of only the wrong object samples, which in worst case
  could lead to infinite respawn loop.


0.33.6 (2025-01-16)
~~~~~~~~~~~~~~~~~~~

Changed
^^^^^^^

* Added initial unit tests for multiple tiled cameras, including tests for initialization, groundtruth annotators, different poses, and different resolutions.


0.33.5 (2025-01-13)
~~~~~~~~~~~~~~~~~~~

Changed
^^^^^^^

* Moved the definition of ``/persistent/isaac/asset_root/*`` settings from :class:`AppLauncher` to the app files.
  This is needed to prevent errors where ``isaaclab_assets`` was loaded prior to the carbonite setting being set.


0.33.4 (2025-01-10)
~~~~~~~~~~~~~~~~~~~

Changed
^^^^^^^

* Added an optional parameter in the :meth:`record_pre_reset` method in
  :class:`~isaaclab.managers.RecorderManager` to override the export config upon invoking.


0.33.3 (2025-01-08)
~~~~~~~~~~~~~~~~~~~

Fixed
^^^^^

* Fixed docstring in articulation data :class:`isaaclab.assets.ArticulationData`.
  In body properties sections, the second dimension should be num_bodies but was documented as 1.


0.33.2 (2025-01-02)
~~~~~~~~~~~~~~~~~~~

Added
^^^^^

* Added body tracking as an origin type to :class:`isaaclab.envs.ViewerCfg` and :class:`isaaclab.envs.ui.ViewportCameraController`.


0.33.1 (2024-12-26)
~~~~~~~~~~~~~~~~~~~

Changed
^^^^^^^

* Added kinematics initialization call for populating kinematic prim transforms to fabric for rendering.
* Added ``enable_env_ids`` flag for cloning and replication to replace collision filtering.


0.33.0 (2024-12-22)
~~~~~~~~~~~~~~~~~~~

Fixed
^^^^^

* Fixed populating default_joint_stiffness and default_joint_damping values for ImplicitActuator instances in :class:`isaaclab.assets.Articulation`


0.32.2 (2024-12-17)
~~~~~~~~~~~~~~~~~~~

Added
^^^^^

* Added null-space (position) control option to :class:`isaaclab.controllers.OperationalSpaceController`.
* Added test cases that uses null-space control for :class:`isaaclab.controllers.OperationalSpaceController`.
* Added information regarding null-space control to the tutorial script and documentation of
  :class:`isaaclab.controllers.OperationalSpaceController`.
* Added arguments to set specific null-space joint position targets within
  :class:`isaaclab.envs.mdp.actions.OperationalSpaceControllerAction` class.


0.32.1 (2024-12-17)
~~~~~~~~~~~~~~~~~~~

Changed
^^^^^^^

* Added a default and generic implementation of the :meth:`get_object_poses` function
  in the :class:`ManagerBasedRLMimicEnv` class.
* Added a ``EXPORT_NONE`` mode in the :class:`DatasetExportMode` class and updated
  :class:`~isaaclab.managers.RecorderManager` to enable recording without exporting
  the data to a file.


0.32.0 (2024-12-16)
~~~~~~~~~~~~~~~~~~~

Changed
^^^^^^^

* Previously, physx returns the rigid bodies and articulations velocities in the com of bodies rather than the link frame, while poses are in link frames. We now explicitly provide :attr:`body_link_state` and :attr:`body_com_state` APIs replacing the previous :attr:`body_state` API. Previous APIs are now marked as deprecated. Please update any code using the previous pose and velocity APIs to use the new ``*_link_*`` or ``*_com_*`` APIs in :attr:`isaaclab.assets.RigidBody`, :attr:`isaaclab.assets.RigidBodyCollection`, and :attr:`isaaclab.assets.Articulation`.


0.31.0 (2024-12-16)
~~~~~~~~~~~~~~~~~~~

Added
^^^^^

* Added :class:`ManagerBasedRLMimicEnv` and config classes for mimic data generation workflow for imitation learning.


0.30.3 (2024-12-16)
~~~~~~~~~~~~~~~~~~~

Fixed
^^^^^

* Fixed ordering of logging and resamping in the command manager, where we were logging the metrics after resampling the commands.
  This leads to incorrect logging of metrics when inside the resample call, the metrics tensors get reset.


0.30.2 (2024-12-16)
~~~~~~~~~~~~~~~~~~~

Fixed
^^^^^

* Fixed errors within the calculations of :class:`isaaclab.controllers.OperationalSpaceController`.

Added
^^^^^

* Added :class:`isaaclab.controllers.OperationalSpaceController` to API documentation.
* Added test cases for :class:`isaaclab.controllers.OperationalSpaceController`.
* Added a tutorial for :class:`isaaclab.controllers.OperationalSpaceController`.
* Added the implementation of :class:`isaaclab.envs.mdp.actions.OperationalSpaceControllerAction` class.


0.30.1 (2024-12-15)
~~~~~~~~~~~~~~~~~~~

Changed
^^^^^^^

* Added call to update articulation kinematics after reset to ensure states are updated for non-rendering sensors. Previously, some changes
  in reset such as modifying joint states would not be reflected in the rigid body states immediately after reset.


0.30.0 (2024-12-15)
~~~~~~~~~~~~~~~~~~~

Added
^^^^^

* Added UI interface to the Managers in the ManagerBasedEnv and MangerBasedRLEnv classes.
* Added UI widgets for :class:`LiveLinePlot` and :class:`ImagePlot`.
* Added ``ManagerLiveVisualizer/Cfg``: Given a ManagerBase (i.e. action_manager, observation_manager, etc) and a config file this class creates
  the the interface between managers and the UI.
* Added :class:`EnvLiveVisualizer`: A 'manager' of ManagerLiveVisualizer. This is added to the ManagerBasedEnv but is only called during
  the initialization of the managers in load_managers
* Added ``get_active_iterable_terms`` implementation methods to ActionManager, ObservationManager, CommandsManager, CurriculumManager,
  RewardManager, and TerminationManager. This method exports the active term data and labels for each manager and is called by ManagerLiveVisualizer.
* Additions to :class:`BaseEnvWindow` and :class:`RLEnvWindow` to register ManagerLiveVisualizer UI interfaces for the chosen managers.


0.29.0 (2024-12-15)
~~~~~~~~~~~~~~~~~~~

Added
^^^^^

* Added observation history computation to :class:`isaaclab.manager.observation_manager.ObservationManager`.
* Added ``history_length`` and ``flatten_history_dim`` configuration parameters to :class:`isaaclab.manager.manager_term_cfg.ObservationTermCfg`
* Added ``history_length`` and ``flatten_history_dim`` configuration parameters to :class:`isaaclab.manager.manager_term_cfg.ObservationGroupCfg`
* Added full buffer property to :class:`isaaclab.utils.buffers.circular_buffer.CircularBuffer`


0.28.4 (2024-12-15)
~~~~~~~~~~~~~~~~~~~

Added
^^^^^

* Added action clip to all :class:`isaaclab.envs.mdp.actions`.


0.28.3 (2024-12-14)
~~~~~~~~~~~~~~~~~~~

Changed
^^^^^^^

* Added check for error below threshold in state machines to ensure the state has been reached.


0.28.2 (2024-12-13)
~~~~~~~~~~~~~~~~~~~

Fixed
^^^^^

* Fixed the shape of ``quat_w`` in the ``apply_actions`` method of :attr:`~isaaclab.env.mdp.NonHolonomicAction`
  (previously (N,B,4), now (N,4) since the number of root bodies B is required to be 1). Previously ``apply_actions`` errored
  because ``euler_xyz_from_quat`` requires inputs of shape (N,4).


0.28.1 (2024-12-13)
~~~~~~~~~~~~~~~~~~~

Fixed
^^^^^

* Fixed the internal buffers for ``set_external_force_and_torque`` where the buffer values would be stale if zero values are sent to the APIs.


0.28.0 (2024-12-12)
~~~~~~~~~~~~~~~~~~~

Changed
^^^^^^^

* Adapted the :class:`~isaaclab.sim.converters.UrdfConverter` to use the latest URDF converter API from Isaac Sim 4.5. The
  physics articulation root can now be set separately, and the joint drive gains can be set on a per joint basis.


0.27.33 (2024-12-11)
~~~~~~~~~~~~~~~~~~~~

Added
^^^^^

* Introduced an optional ``sensor_cfg`` parameter to the :meth:`~isaaclab.envs.mdp.rewards.base_height_l2` function, enabling the use of
  :class:`~isaaclab.sensors.RayCaster` for height adjustments. For flat terrains, the function retains its previous behavior.
* Improved documentation to clarify the usage of the :meth:`~isaaclab.envs.mdp.rewards.base_height_l2` function in both flat and rough terrain settings.


0.27.32 (2024-12-11)
~~~~~~~~~~~~~~~~~~~~

Fixed
^^^^^

* Modified :class:`isaaclab.envs.mdp.actions.DifferentialInverseKinematicsAction` class to use the geometric
  Jacobian computed w.r.t. to the root frame of the robot. This helps ensure that root pose does not affect the tracking.


0.27.31 (2024-12-09)
~~~~~~~~~~~~~~~~~~~~

Changed
^^^^^^^

* Introduced configuration options in :class:`Se3HandTracking` to:
  - Zero out rotation around the x/y axes
  - Apply smoothing and thresholding to position and rotation deltas for reduced jitter
  - Use wrist-based rotation reference as an alternative to fingertip-based rotation

* Switched the default position reference in :class:`Se3HandTracking` to the wrist joint pose, providing more stable relative-based positioning.


0.27.30 (2024-12-09)
~~~~~~~~~~~~~~~~~~~~

Fixed
^^^^^

* Fixed the initial state recorder term in :class:`isaaclab.envs.mdp.recorders.InitialStateRecorder` to
  return only the states of the specified environment IDs.


0.27.29 (2024-12-06)
~~~~~~~~~~~~~~~~~~~~

Fixed
^^^^^

* Fixed the enforcement of :attr:`~isaaclab.actuators.ActuatorBaseCfg.velocity_limits` at the
  :attr:`~isaaclab.assets.Articulation.root_physx_view` level.


0.27.28 (2024-12-06)
~~~~~~~~~~~~~~~~~~~~

Changed
^^^^^^^

* If a USD that contains an articulation root is loaded using a
  :attr:`isaaclab.assets.RigidBody` we now fail unless the articulation root is explicitly
  disabled. Using an articulation root for rigid bodies is not needed and decreases overall performance.


0.27.27 (2024-12-06)
~~~~~~~~~~~~~~~~~~~~

Fixed
^^^^^

* Corrected the projection types of fisheye camera in :class:`isaaclab.sim.spawners.sensors.sensors_cfg.FisheyeCameraCfg`.
  Earlier, the projection names used snakecase instead of camelcase.


0.27.26 (2024-12-06)
~~~~~~~~~~~~~~~~~~~~

Added
^^^^^

* Added option to define the clipping behavior for depth images generated by
  :class:`~isaaclab.sensors.RayCasterCamera`, :class:`~isaaclab.sensors.Camera`, and :class:`~isaaclab.sensors.TiledCamera`

Changed
^^^^^^^

* Unified the clipping behavior for the depth images of all camera implementations. Per default, all values exceeding
  the range are clipped to zero for both ``distance_to_image_plane`` and ``distance_to_camera`` depth images. Prev.
  :class:`~isaaclab.sensors.RayCasterCamera` clipped the values to the maximum value of the depth image,
  :class:`~isaaclab.sensors.Camera` did not clip them and had a different behavior for both types.


0.27.25 (2024-12-05)
~~~~~~~~~~~~~~~~~~~~

Fixed
^^^^^

* Fixed the condition in ``isaaclab.sh`` that checks whether ``pre-commit`` is installed before attempting installation.


0.27.24 (2024-12-05)
~~~~~~~~~~~~~~~~~~~~

Fixed
^^^^^

* Removed workaround in :class:`isaaclab.sensors.TiledCamera` and :class:`isaaclab.sensors.Camera`
  that was previously required to prevent frame offsets in renders. The denoiser setting is no longer
  automatically modified based on the resolution of the cameras.


0.27.23 (2024-12-04)
~~~~~~~~~~~~~~~~~~~~

Fixed
^^^^^

* Added the attributes :attr:`~isaaclab.envs.DirectRLEnvCfg.wait_for_textures` and :attr:`~isaaclab.envs.ManagerBasedEnvCfg.wait_for_textures`
  to enable assets loading check during :class:`~isaaclab.DirectRLEnv` and :class:`~isaaclab.ManagerBasedEnv` reset method when rtx sensors are added to the scene.


0.27.22 (2024-12-04)
~~~~~~~~~~~~~~~~~~~~

Fixed
^^^^^

* Fixed the order of the incoming parameters in :class:`isaaclab.envs.DirectMARLEnv` to correctly use ``NoiseModel`` in marl-envs.


0.27.21 (2024-12-04)
~~~~~~~~~~~~~~~~~~~~

Added
^^^^^

* Added :class:`~isaaclab.managers.RecorderManager` and its utility classes to record data from the simulation.
* Added :class:`~isaaclab.utils.datasets.EpisodeData` to store data for an episode.
* Added :class:`~isaaclab.utils.datasets.DatasetFileHandlerBase` as a base class for handling dataset files.
* Added :class:`~isaaclab.utils.datasets.HDF5DatasetFileHandler` as a dataset file handler implementation to
  export and load episodes from HDF5 files.
* Added ``record_demos.py`` script to record human-teleoperated demos for a specified task and export to an HDF5 file.
* Added ``replay_demos.py`` script to replay demos loaded from an HDF5 file.


0.27.20 (2024-12-02)
~~~~~~~~~~~~~~~~~~~~

Changed
^^^^^^^

* Changed :class:`isaaclab.envs.DirectMARLEnv` to inherit from ``Gymnasium.Env`` due to requirement from Gymnasium v1.0.0 requiring all environments to be a subclass of ``Gymnasium.Env`` when using the ``make`` interface.


0.27.19 (2024-12-02)
~~~~~~~~~~~~~~~~~~~~

Added
^^^^^

* Added ``isaaclab.utils.pretrained_checkpoints`` containing constants and utility functions used to manipulate
  paths and load checkpoints from Nucleus.


0.27.18 (2024-11-28)
~~~~~~~~~~~~~~~~~~~~

Changed
^^^^^^^

* Renamed Isaac Sim imports to follow Isaac Sim 4.5 naming conventions.


0.27.17 (2024-11-20)
~~~~~~~~~~~~~~~~~~~~

Added
^^^^^

* Added ``create_new_stage`` setting in :class:`~isaaclab.app.AppLauncher` to avoid creating a default new stage on startup in Isaac Sim. This helps reduce the startup time when launching Isaac Lab.


0.27.16 (2024-11-15)
~~~~~~~~~~~~~~~~~~~~

Added
^^^^^

* Added the class :class:`~isaaclab.devices.Se3HandTracking` which enables XR teleop for manipulators.


0.27.15 (2024-11-09)
~~~~~~~~~~~~~~~~~~~~

Fixed
^^^^^

* Fixed indexing in :meth:`isaaclab.assets.Articulation.write_joint_limits_to_sim` to correctly process non-None ``env_ids`` and ``joint_ids``.


0.27.14 (2024-10-23)
~~~~~~~~~~~~~~~~~~~~

Added
^^^^^

* Added the class :class:`~isaaclab.assets.RigidObjectCollection` which allows to spawn
  multiple objects in each environment and access/modify the quantities with a unified (env_ids, object_ids) API.


0.27.13 (2024-10-30)
~~~~~~~~~~~~~~~~~~~~

Added
^^^^^

* Added the attributes :attr:`~isaaclab.sim.converters.MeshConverterCfg.translation`, :attr:`~isaaclab.sim.converters.MeshConverterCfg.rotation`,
  :attr:`~isaaclab.sim.converters.MeshConverterCfg.scale` to translate, rotate, and scale meshes
  when importing them with :class:`~isaaclab.sim.converters.MeshConverter`.


0.27.12 (2024-11-04)
~~~~~~~~~~~~~~~~~~~~

Removed
^^^^^^^

* Removed TensorDict usage in favor of Python dictionary in sensors


0.27.11 (2024-10-31)
~~~~~~~~~~~~~~~~~~~~

Added
^^^^^

* Added support to define tuple of floats to scale observation terms by expanding the
  :attr:`isaaclab.managers.manager_term_cfg.ObservationManagerCfg.scale` attribute.


0.27.10 (2024-11-01)
~~~~~~~~~~~~~~~~~~~~

Changed
^^^^^^^

* Cached the PhysX view's joint paths before looping over them when processing fixed joint tendons
  inside the :class:`Articulation` class. This helps improve the processing time for the tendons.


0.27.9 (2024-11-01)
~~~~~~~~~~~~~~~~~~~

Added
^^^^^

* Added the :class:`isaaclab.utils.types.ArticulationActions` class to store the joint actions
  for an articulation. Earlier, the class from Isaac Sim was being used. However, it used a different
  type for the joint actions which was not compatible with the Isaac Lab framework.


0.27.8 (2024-11-01)
~~~~~~~~~~~~~~~~~~~

Fixed
^^^^^

* Added sanity check if the term is a valid type inside the command manager.
* Corrected the iteration over ``group_cfg_items`` inside the observation manager.


0.27.7 (2024-10-28)
~~~~~~~~~~~~~~~~~~~

Added
^^^^^

* Added frozen encoder feature extraction observation space with ResNet and Theia


0.27.6 (2024-10-25)
~~~~~~~~~~~~~~~~~~~

Fixed
^^^^^

* Fixed usage of ``meshes`` property in :class:`isaaclab.sensors.RayCasterCamera` to use ``self.meshes`` instead of the undefined ``RayCaster.meshes``.
* Fixed issue in :class:`isaaclab.envs.ui.BaseEnvWindow` where undefined configs were being accessed when creating debug visualization elements in UI.


0.27.5 (2024-10-25)
~~~~~~~~~~~~~~~~~~~

Added
^^^^^

* Added utilities for serializing/deserializing Gymnasium spaces.


0.27.4 (2024-10-18)
~~~~~~~~~~~~~~~~~~~

Fixed
^^^^^

* Updated installation path instructions for Windows in the Isaac Lab documentation to remove redundancy in the use of %USERPROFILE% for path definitions.


0.27.3 (2024-10-22)
~~~~~~~~~~~~~~~~~~~

Fixed
^^^^^

* Fixed the issue with using list or tuples of ``configclass`` within a ``configclass``. Earlier, the list of
  configclass objects were not converted to dictionary properly when ``to_dict`` function was called.


0.27.2 (2024-10-21)
~~~~~~~~~~~~~~~~~~~

Added
^^^^^

* Added ``--kit_args`` to :class:`~isaaclab.app.AppLauncher` to allow passing command line arguments directly to Omniverse Kit SDK.


0.27.1 (2024-10-20)
~~~~~~~~~~~~~~~~~~~

Added
^^^^^

* Added :class:`~isaaclab.sim.RenderCfg` and the attribute :attr:`~isaaclab.sim.SimulationCfg.render` for
  specifying render related settings.


0.27.0 (2024-10-14)
~~~~~~~~~~~~~~~~~~~

Added
^^^^^

* Added a method to :class:`~isaaclab.utils.configclass` to check for attributes with values of
  type ``MISSING``. This is useful when the user wants to check if a certain attribute has been set or not.
* Added the configuration validation check inside the constructor of all the core classes
  (such as sensor base, asset base, scene and environment base classes).
* Added support for environments without commands by leaving the attribute
  :attr:`isaaclab.envs.ManagerBasedRLEnvCfg.commands` as None. Before, this had to be done using
  the class :class:`isaaclab.command_generators.NullCommandGenerator`.
* Moved the ``meshes`` attribute in the :class:`isaaclab.sensors.RayCaster` class from class variable to instance variable.
  This prevents the meshes to overwrite each other.


0.26.0 (2024-10-16)
~~~~~~~~~~~~~~~~~~~

Added
^^^^^

* Added Imu sensor implementation that directly accesses the physx view :class:`isaaclab.sensors.Imu`. The
  sensor comes with a configuration class :class:`isaaclab.sensors.ImuCfg` and data class
  :class:`isaaclab.sensors.ImuData`.
* Moved and renamed :meth:`isaaclab.sensors.camera.utils.convert_orientation_convention` to :meth:`isaaclab.utils.math.convert_camera_frame_orientation_convention`
* Moved :meth:`isaaclab.sensors.camera.utils.create_rotation_matrix_from_view` to :meth:`isaaclab.utils.math.create_rotation_matrix_from_view`


0.25.2 (2024-10-16)
~~~~~~~~~~~~~~~~~~~

Added
^^^^^

* Added support for different Gymnasium spaces (``Box``, ``Discrete``, ``MultiDiscrete``, ``Tuple`` and ``Dict``)
  to define observation, action and state spaces in the direct workflow.
* Added :meth:`sample_space` to environment utils to sample supported spaces where data containers are torch tensors.

Changed
^^^^^^^

* Mark the :attr:`num_observations`, :attr:`num_actions` and :attr:`num_states` in :class:`DirectRLEnvCfg` as deprecated
  in favor of :attr:`observation_space`, :attr:`action_space` and :attr:`state_space` respectively.
* Mark the :attr:`num_observations`, :attr:`num_actions` and :attr:`num_states` in :class:`DirectMARLEnvCfg` as deprecated
  in favor of :attr:`observation_spaces`, :attr:`action_spaces` and :attr:`state_space` respectively.


0.25.1 (2024-10-10)
~~~~~~~~~~~~~~~~~~~

Fixed
^^^^^

* Fixed potential issue where default joint positions can fall outside of the limits being set with Articulation's
  ``write_joint_limits_to_sim`` API.


0.25.0 (2024-10-06)
~~~~~~~~~~~~~~~~~~~

Added
^^^^^

* Added configuration classes for spawning assets from a list of individual asset configurations randomly
  at the specified prim paths.


0.24.20 (2024-10-07)
~~~~~~~~~~~~~~~~~~~~

Fixed
^^^^^

* Fixed the :meth:`isaaclab.envs.mdp.events.randomize_rigid_body_material` function to
  correctly sample friction and restitution from the given ranges.


0.24.19 (2024-10-05)
~~~~~~~~~~~~~~~~~~~~

Added
^^^^^

* Added new functionalities to the FrameTransformer to make it more general. It is now possible to track:

  * Target frames that aren't children of the source frame prim_path
  * Target frames that are based upon the source frame prim_path


0.24.18 (2024-10-04)
~~~~~~~~~~~~~~~~~~~~

Fixed
^^^^^

* Fixes parsing and application of ``size`` parameter for :class:`~isaaclab.sim.spawn.GroundPlaneCfg` to correctly
  scale the grid-based ground plane.


0.24.17 (2024-10-04)
~~~~~~~~~~~~~~~~~~~~

Fixed
^^^^^

* Fixed the deprecation notice for using ``pxr.Semantics``. The corresponding modules use ``Semantics`` module
  directly.


0.24.16 (2024-10-03)
~~~~~~~~~~~~~~~~~~~~

Changed
^^^^^^^

* Renamed the observation function :meth:`grab_images` to :meth:`image` to follow convention of noun-based naming.
* Renamed the function :meth:`convert_perspective_depth_to_orthogonal_depth` to a shorter name
  :meth:`isaaclab.utils.math.orthogonalize_perspective_depth`.


0.24.15 (2024-09-20)
~~~~~~~~~~~~~~~~~~~~

Added
^^^^^

* Added :meth:`grab_images` to be able to use images for an observation term in manager-based environments.


0.24.14 (2024-09-20)
~~~~~~~~~~~~~~~~~~~~

Added
^^^^^

* Added the method :meth:`convert_perspective_depth_to_orthogonal_depth` to convert perspective depth
  images to orthogonal depth images. This is useful for the :meth:`~isaaclab.utils.math.unproject_depth`,
  since it expects orthogonal depth images as inputs.


0.24.13 (2024-09-08)
~~~~~~~~~~~~~~~~~~~~

Changed
^^^^^^^

* Moved the configuration of visualization markers for the command terms to their respective configuration classes.
  This allows users to modify the markers for the command terms without having to modify the command term classes.


0.24.12 (2024-09-18)
~~~~~~~~~~~~~~~~~~~~

Fixed
^^^^^

* Fixed outdated fetching of articulation data by using the method ``update_articulations_kinematic`` in
  :class:`isaaclab.assets.ArticulationData`. Before if an articulation was moved during a reset, the pose of the
  links were outdated if fetched before the next physics step. Adding this method ensures that the pose of the links
  is always up-to-date. Similarly ``update_articulations_kinematic`` was added before any render step to ensure that the
  articulation displays correctly after a reset.


0.24.11 (2024-09-11)
~~~~~~~~~~~~~~~~~~~~

Added
^^^^^

* Added skrl's JAX environment variables to :class:`~isaaclab.app.AppLauncher`
  to support distributed multi-GPU and multi-node training using JAX


0.24.10 (2024-09-10)
~~~~~~~~~~~~~~~~~~~~

Added
^^^^^

* Added config class, support, and tests for MJCF conversion via standalone python scripts.


0.24.9 (2024-09-09)
~~~~~~~~~~~~~~~~~~~~

Added
^^^^^

* Added a seed parameter to the :attr:`isaaclab.envs.ManagerBasedEnvCfg` and :attr:`isaaclab.envs.DirectRLEnvCfg`
  classes to set the seed for the environment. This seed is used to initialize the random number generator for the environment.
* Adapted the workflow scripts to set the seed for the environment using the seed specified in the learning agent's configuration
  file or the command line argument. This ensures that the simulation results are reproducible across different runs.


0.24.8 (2024-09-08)
~~~~~~~~~~~~~~~~~~~

Changed
^^^^^^^

* Modified:meth:`quat_rotate` and :meth:`quat_rotate_inverse` operations to use :meth:`torch.einsum`
  for faster processing of high dimensional input tensors.


0.24.7 (2024-09-06)
~~~~~~~~~~~~~~~~~~~

Added
^^^^^

* Added support for property attributes in the :meth:``isaaclab.utils.configclass`` method.
  Earlier, the configclass decorator failed to parse the property attributes correctly and made them
  instance variables instead.


0.24.6 (2024-09-05)
~~~~~~~~~~~~~~~~~~~

Fixed
^^^^^

* Adapted the ``A`` and ``D`` button bindings inside :meth:`isaaclab.device.Se3Keyboard` to make them now
  more-intuitive to control the y-axis motion based on the right-hand rule.


0.24.5 (2024-08-29)
~~~~~~~~~~~~~~~~~~~

Added
^^^^^

* Added alternative data type "distance_to_camera" in :class:`isaaclab.sensors.TiledCamera` class to be
  consistent with all other cameras (equal to type "depth").


0.24.4 (2024-09-02)
~~~~~~~~~~~~~~~~~~~

Fixed
^^^^^

* Added missing SI units to the documentation of :class:`isaaclab.sensors.Camera` and
  :class:`isaaclab.sensors.RayCasterCamera`.
* Added test to check :attr:`isaaclab.sensors.RayCasterCamera.set_intrinsic_matrices`


0.24.3 (2024-08-29)
~~~~~~~~~~~~~~~~~~~

Fixed
^^^^^

* Fixed the support for class-bounded methods when creating a configclass
  out of them. Earlier, these methods were being made as instance methods
  which required initialization of the class to call the class-methods.


0.24.2 (2024-08-28)
~~~~~~~~~~~~~~~~~~~

Added
^^^^^

* Added a class method to initialize camera configurations with an intrinsic matrix in the
  :class:`isaaclab.sim.spawner.sensors.PinholeCameraCfg`
  :class:`isaaclab.sensors.ray_caster.patterns_cfg.PinholeCameraPatternCfg` classes.

Fixed
^^^^^

* Fixed the ray direction in :func:`isaaclab.sensors.ray_caster.patterns.patterns.pinhole_camera_pattern` to
  point to the center of the pixel instead of the top-left corner.
* Fixed the clipping of the "distance_to_image_plane" depth image obtained using the
  :class:`isaaclab.sensors.ray_caster.RayCasterCamera` class. Earlier, the depth image was being clipped
  before the depth image was generated. Now, the clipping is applied after the depth image is generated. This makes
  the behavior equal to the USD Camera.


0.24.1 (2024-08-21)
~~~~~~~~~~~~~~~~~~~

Changed
^^^^^^^

* Disabled default viewport in certain headless scenarios for better performance.


0.24.0 (2024-08-17)
~~~~~~~~~~~~~~~~~~~

Added
^^^^^

* Added additional annotators for :class:`isaaclab.sensors.camera.TiledCamera` class.

Changed
^^^^^^^

* Updated :class:`isaaclab.sensors.TiledCamera` to latest RTX tiled rendering API.
* Single channel outputs for :class:`isaaclab.sensors.TiledCamera`, :class:`isaaclab.sensors.Camera` and :class:`isaaclab.sensors.RayCasterCamera` now has shape (H, W, 1).
* Data type for RGB output for :class:`isaaclab.sensors.TiledCamera` changed from ``torch.float`` to ``torch.uint8``.
* Dimension of RGB output for :class:`isaaclab.sensors.Camera` changed from (H, W, 4) to (H, W, 3). Use type ``rgba`` to retrieve the previous dimension.


0.23.1 (2024-08-17)
~~~~~~~~~~~~~~~~~~~

Changed
^^^^^^^

* Updated torch to version 2.4.0.


0.23.0 (2024-08-16)
~~~~~~~~~~~~~~~~~~~

Added
^^^^^

* Added direct workflow base class :class:`isaaclab.envs.DirectMARLEnv` for multi-agent environments.


0.22.1 (2024-08-17)
~~~~~~~~~~~~~~~~~~~

Added
^^^^^

* Added APIs to interact with the physics simulation of deformable objects. This includes setting the
  material properties, setting kinematic targets, and getting the state of the deformable object.
  For more information, please refer to the :mod:`isaaclab.assets.DeformableObject` class.


0.22.0 (2024-08-14)
~~~~~~~~~~~~~~~~~~~

Added
^^^^^

* Added :mod:`~isaaclab.utils.modifiers` module to provide framework for configurable and custom
  observation data modifiers.
* Adapted the :class:`~isaaclab.managers.ObservationManager` class to support custom modifiers.
  These are applied to the observation data before applying any noise or scaling operations.


0.21.2 (2024-08-13)
~~~~~~~~~~~~~~~~~~~

Fixed
^^^^^

* Moved event mode-based checks in the :meth:`isaaclab.managers.EventManager.apply` method outside
  the loop that iterates over the event terms. This prevents unnecessary checks and improves readability.
* Fixed the logic for global and per environment interval times when using the "interval" mode inside the
  event manager. Earlier, the internal lists for these times were of unequal lengths which led to wrong indexing
  inside the loop that iterates over the event terms.


0.21.1 (2024-08-06)
~~~~~~~~~~~~~~~~~~~

* Added a flag to preserve joint ordering inside the :class:`isaaclab.envs.mdp.JointAction` action term.


0.21.0 (2024-08-05)
~~~~~~~~~~~~~~~~~~~

Added
^^^^^

* Added the command line argument ``--device`` in :class:`~isaaclab.app.AppLauncher`. Valid options are:

  * ``cpu``: Use CPU.
  * ``cuda``: Use GPU with device ID ``0``.
  * ``cuda:N``: Use GPU, where N is the device ID. For example, ``cuda:0``. The default value is ``cuda:0``.

Changed
^^^^^^^

* Simplified setting the device throughout the code by relying on :attr:`isaaclab.sim.SimulationCfg.device`
  to activate gpu/cpu pipelines.

Removed
^^^^^^^

* Removed the parameter :attr:`isaaclab.sim.SimulationCfg.use_gpu_pipeline`. This is now directly inferred from
  :attr:`isaaclab.sim.SimulationCfg.device`.
* Removed the command line input argument ``--device_id`` in :class:`~isaaclab.app.AppLauncher`. The device id can
  now be set using the ``--device`` argument, for example with ``--device cuda:0``.


0.20.8 (2024-08-02)
~~~~~~~~~~~~~~~~~~~

Fixed
^^^^^

* Fixed the handling of observation terms with different shapes in the
  :class:`~isaaclab.managers.ObservationManager` class. Earlier, the constructor would throw an error if the
  shapes of the observation terms were different. Now, this operation only happens when the terms in an observation
  group are being concatenated. Otherwise, the terms are stored as a dictionary of tensors.
* Improved the error message when the observation terms are not of the same shape in the
  :class:`~isaaclab.managers.ObservationManager` class and the terms are being concatenated.


0.20.7 (2024-08-02)
~~~~~~~~~~~~~~~~~~~

Changed
^^^^^^^

* Performance improvements for material randomization in events.

Added
^^^^^

* Added minimum randomization frequency for reset mode randomizations.


0.20.6 (2024-08-02)
~~~~~~~~~~~~~~~~~~~

Changed
^^^^^^^

* Removed the hierarchy from :class:`~isaaclab.assets.RigidObject` class to
  :class:`~isaaclab.assets.Articulation` class. Previously, the articulation class overrode  almost
  all the functions of the rigid object class making the hierarchy redundant. Now, the articulation class
  is a standalone class that does not inherit from the rigid object class. This does add some code
  duplication but the simplicity and clarity of the code is improved.


0.20.5 (2024-08-02)
~~~~~~~~~~~~~~~~~~~

Added
^^^^^

* Added :attr:`isaaclab.terrain.TerrainGeneratorCfg.border_height` to set the height of the border
  around the terrain.


0.20.4 (2024-08-02)
~~~~~~~~~~~~~~~~~~~

Fixed
^^^^^

* Fixed the caching of terrains when using the :class:`isaaclab.terrains.TerrainGenerator` class.
  Earlier, the random sampling of the difficulty levels led to different hash values for the same terrain
  configuration. This caused the terrains to be re-generated even when the same configuration was used.
  Now, the numpy random generator is seeded with the same seed to ensure that the difficulty levels are
  sampled in the same order between different runs.


0.20.3 (2024-08-02)
~~~~~~~~~~~~~~~~~~~

Fixed
^^^^^

* Fixed the setting of translation and orientation when spawning a mesh prim. Earlier, the translation
  and orientation was being applied both on the parent Xform and the mesh prim. This was causing the
  mesh prim to be offset by the translation and orientation of the parent Xform, which is not the intended
  behavior.


0.20.2 (2024-08-02)
~~~~~~~~~~~~~~~~~~~

Changed
^^^^^^^

* Modified the computation of body acceleration for rigid body data to use PhysX APIs instead of
  numerical finite-differencing. This removes the need for computation of body acceleration at
  every update call of the data buffer.


0.20.1 (2024-07-30)
~~~~~~~~~~~~~~~~~~~

Fixed
^^^^^

* Fixed the :meth:`isaaclab.utils.math.wrap_to_pi` method to handle the wrapping of angles correctly.
  Earlier, the method was not wrapping the angles to the range [-pi, pi] correctly when the angles were outside
  the range [-2*pi, 2*pi].


0.20.0 (2024-07-26)
~~~~~~~~~~~~~~~~~~~

Added
^^^^^

* Support for the Isaac Sim 4.1.0 release.

Removed
^^^^^^^

* The ``mdp.add_body_mass`` method in the events. Please use the
  :meth:`isaaclab.envs.mdp.randomize_rigid_body_mass` method instead.
* The classes ``managers.RandomizationManager`` and ``managers.RandomizationTermCfg`` are replaced with
  :class:`isaaclab.managers.EventManager` and :class:`isaaclab.managers.EventTermCfg` classes.
* The following properties in :class:`isaaclab.sensors.FrameTransformerData`:

  * ``target_rot_source`` --> :attr:`~isaaclab.sensors.FrameTransformerData.target_quat_w`
  * ``target_rot_w`` --> :attr:`~isaaclab.sensors.FrameTransformerData.target_quat_source`
  * ``source_rot_w`` --> :attr:`~isaaclab.sensors.FrameTransformerData.source_quat_w`

* The kit experience file ``isaaclab.backwards.compatible.kit``. This is followed by dropping the support for
  Isaac Sim 2023.1.1 completely.


0.19.4 (2024-07-13)
~~~~~~~~~~~~~~~~~~~

Fixed
^^^^^

* Added the call to "startup" events when using the :class:`~isaaclab.envs.ManagerBasedEnv` class.
  Earlier, the "startup" events were not being called when the environment was initialized. This issue
  did not occur when using the :class:`~isaaclab.envs.ManagerBasedRLEnv` class since the "startup"
  events were called in the constructor.


0.19.3 (2024-07-13)
~~~~~~~~~~~~~~~~~~~

Added
^^^^^

* Added schemas for setting and modifying deformable body properties on a USD prim.
* Added API to spawn a deformable body material in the simulation.
* Added APIs to spawn rigid and deformable meshes of primitive shapes (cone, cylinder, sphere, box, capsule)
  in the simulation. This is possible through the :mod:`isaaclab.sim.spawners.meshes` module.


0.19.2 (2024-07-05)
~~~~~~~~~~~~~~~~~~~

Changed
^^^^^^^

* Modified cloning scheme based on the attribute :attr:`~isaaclab.scene.InteractiveSceneCfg.replicate_physics`
  to determine whether environment is homogeneous or heterogeneous.


0.19.1 (2024-07-05)
~~~~~~~~~~~~~~~~~~~

Added
^^^^^

* Added a lidar pattern function :func:`~isaaclab.sensors.ray_caster.patterns.patterns.lidar_pattern` with
  corresponding config :class:`~isaaclab.sensors.ray_caster.patterns_cfg.LidarPatternCfg`.


0.19.0 (2024-07-04)
~~~~~~~~~~~~~~~~~~~

Fixed
^^^^^

* Fixed parsing of articulations with nested rigid links while using the :class:`isaaclab.assets.Articulation`
  class. Earlier, the class initialization failed when the articulation had nested rigid links since the rigid
  links were not being parsed correctly by the PhysX view.

Removed
^^^^^^^

* Removed the attribute :attr:`body_physx_view` from the :class:`isaaclab.assets.Articulation` and
  :class:`isaaclab.assets.RigidObject` classes. These were causing confusions when used with articulation
  view since the body names were not following the same ordering.
* Dropped support for Isaac Sim 2023.1.1. The minimum supported version is now Isaac Sim 4.0.0.


0.18.6 (2024-07-01)
~~~~~~~~~~~~~~~~~~~

Fixed
^^^^^

* Fixed the environment stepping logic. Earlier, the environments' rendering logic was updating the kit app which
  would in turn step the physics :attr:`isaaclab.sim.SimulationCfg.render_interval` times. Now, a render
  call only does rendering and does not step the physics.


0.18.5 (2024-06-26)
~~~~~~~~~~~~~~~~~~~

Fixed
^^^^^

* Fixed the gravity vector direction used inside the :class:`isaaclab.assets.RigidObjectData` class.
  Earlier, the gravity direction was hard-coded as (0, 0, -1) which may be different from the actual
  gravity direction in the simulation. Now, the gravity direction is obtained from the simulation context
  and used to compute the projection of the gravity vector on the object.


0.18.4 (2024-06-26)
~~~~~~~~~~~~~~~~~~~

Fixed
^^^^^

* Fixed double reference count of the physics sim view inside the asset classes. This was causing issues
  when destroying the asset class instance since the physics sim view was not being properly released.

Added
^^^^^

* Added the attribute :attr:`~isaaclab.assets.AssetBase.is_initialized` to check if the asset and sensor
  has been initialized properly. This can be used to ensure that the asset or sensor is ready to use in the simulation.


0.18.3 (2024-06-25)
~~~~~~~~~~~~~~~~~~~

Fixed
^^^^^

* Fixed the docstrings at multiple places related to the different buffer implementations inside the
  :mod:`isaaclab.utils.buffers` module. The docstrings were not clear and did not provide enough
  information about the classes and their methods.

Added
^^^^^

* Added the field for fixed tendom names in the :class:`isaaclab.assets.ArticulationData` class.
  Earlier, this information was not exposed which was inconsistent with other name related information
  such as joint or body names.

Changed
^^^^^^^

* Renamed the fields ``min_num_time_lags`` and ``max_num_time_lags`` to ``min_delay`` and
  ``max_delay`` in the :class:`isaaclab.actuators.DelayedPDActuatorCfg` class. This is to make
  the naming simpler to understand.


0.18.2 (2024-06-25)
~~~~~~~~~~~~~~~~~~~

Changed
^^^^^^^

* Moved the configuration for tile-rendered camera into its own file named ``tiled_camera_cfg.py``.
  This makes it easier to follow where the configuration is located and how it is related to the class.


0.18.1 (2024-06-25)
~~~~~~~~~~~~~~~~~~~

Changed
^^^^^^^

* Ensured that a parity between class and its configuration class is explicitly visible in the
  :mod:`isaaclab.envs` module. This makes it easier to follow where definitions are located and how
  they are related. This should not be a breaking change as the classes are still accessible through the same module.


0.18.0 (2024-06-13)
~~~~~~~~~~~~~~~~~~~

Fixed
^^^^^

* Fixed the rendering logic to render at the specified interval. Earlier, the substep parameter had no effect and rendering
  would happen once every env.step() when active.

Changed
^^^^^^^

* Renamed :attr:`isaaclab.sim.SimulationCfg.substeps` to :attr:`isaaclab.sim.SimulationCfg.render_interval`.
  The render logic is now integrated in the decimation loop of the environment.


0.17.13 (2024-06-13)
~~~~~~~~~~~~~~~~~~~~

Fixed
^^^^^

* Fixed the orientation reset logic in :func:`isaaclab.envs.mdp.events.reset_root_state_uniform` to make it relative to
  the default orientation. Earlier, the position was sampled relative to the default and the orientation not.


0.17.12 (2024-06-13)
~~~~~~~~~~~~~~~~~~~~

Added
^^^^^

* Added the class :class:`isaaclab.utils.buffers.TimestampedBuffer` to store timestamped data.

Changed
^^^^^^^

* Added time-stamped buffers in the classes :class:`isaaclab.assets.RigidObjectData` and :class:`isaaclab.assets.ArticulationData`
  to update some values lazily and avoid unnecessary computations between physics updates. Before, all the data was always
  updated at every step, even if it was not used by the task.


0.17.11 (2024-05-30)
~~~~~~~~~~~~~~~~~~~~

Fixed
^^^^^

* Fixed :class:`isaaclab.sensor.ContactSensor` not loading correctly in extension mode.
  Earlier, the :attr:`isaaclab.sensor.ContactSensor.body_physx_view` was not initialized when
  :meth:`isaaclab.sensor.ContactSensor._debug_vis_callback` is called which references it.


0.17.10 (2024-05-30)
~~~~~~~~~~~~~~~~~~~~

Fixed
^^^^^

* Fixed compound classes being directly assigned in ``default_factory`` generator method
  :meth:`isaaclab.utils.configclass._return_f`, which resulted in shared references such that modifications to
  compound objects were reflected across all instances generated from the same ``default_factory`` method.


0.17.9 (2024-05-30)
~~~~~~~~~~~~~~~~~~~

Added
^^^^^

* Added ``variants`` attribute to the :class:`isaaclab.sim.from_files.UsdFileCfg` class to select USD
  variants when loading assets from USD files.


0.17.8 (2024-05-28)
~~~~~~~~~~~~~~~~~~~

Fixed
^^^^^

* Implemented the reset methods in the action terms to avoid returning outdated data.


0.17.7 (2024-05-28)
~~~~~~~~~~~~~~~~~~~

Added
^^^^^

* Added debug visualization utilities in the :class:`isaaclab.managers.ActionManager` class.


0.17.6 (2024-05-27)
~~~~~~~~~~~~~~~~~~~

Added
^^^^^

* Added ``wp.init()`` call in Warp utils.


0.17.5 (2024-05-22)
~~~~~~~~~~~~~~~~~~~

Changed
^^^^^^^

* Websocket livestreaming is no longer supported. Valid livestream options are {0, 1, 2}.
* WebRTC livestream is now set with livestream=2.


0.17.4 (2024-05-17)
~~~~~~~~~~~~~~~~~~~

Changed
^^^^^^^

* Modified the noise functions to also support add, scale, and abs operations on the data. Added aliases
  to ensure backward compatibility with the previous functions.

  * Added :attr:`isaaclab.utils.noise.NoiseCfg.operation` for the different operations.
  * Renamed ``constant_bias_noise`` to :func:`isaaclab.utils.noise.constant_noise`.
  * Renamed ``additive_uniform_noise`` to :func:`isaaclab.utils.noise.uniform_noise`.
  * Renamed ``additive_gaussian_noise`` to :func:`isaaclab.utils.noise.gaussian_noise`.


0.17.3 (2024-05-15)
~~~~~~~~~~~~~~~~~~~

Fixed
^^^^^

* Set ``hide_ui`` flag in the app launcher for livestream.
* Fix native client livestream extensions.


0.17.2 (2024-05-09)
~~~~~~~~~~~~~~~~~~~

Changed
^^^^^^^

* Renamed ``_range`` to ``distribution_params`` in ``events.py`` for methods that defined a distribution.
* Apply additive/scaling randomization noise on default data instead of current data.
* Changed material bucketing logic to prevent exceeding 64k materials.

Fixed
^^^^^

* Fixed broadcasting issues with indexing when environment and joint IDs are provided.
* Fixed incorrect tensor dimensions when setting a subset of environments.

Added
^^^^^

* Added support for randomization of fixed tendon parameters.
* Added support for randomization of dof limits.
* Added support for randomization of gravity.
* Added support for Gaussian sampling.
* Added default buffers to Articulation/Rigid object data classes for randomization.


0.17.1 (2024-05-10)
~~~~~~~~~~~~~~~~~~~

Fixed
^^^^^

* Added attribute :attr:`isaaclab.sim.converters.UrdfConverterCfg.override_joint_dynamics` to properly parse
  joint dynamics in :class:`isaaclab.sim.converters.UrdfConverter`.


0.17.0 (2024-05-07)
~~~~~~~~~~~~~~~~~~~

Changed
^^^^^^^

* Renamed ``BaseEnv`` to :class:`isaaclab.envs.ManagerBasedEnv`.
* Renamed ``base_env.py`` to ``manager_based_env.py``.
* Renamed ``BaseEnvCfg`` to :class:`isaaclab.envs.ManagerBasedEnvCfg`.
* Renamed ``RLTaskEnv`` to :class:`isaaclab.envs.ManagerBasedRLEnv`.
* Renamed ``rl_task_env.py`` to ``manager_based_rl_env.py``.
* Renamed ``RLTaskEnvCfg`` to :class:`isaaclab.envs.ManagerBasedRLEnvCfg`.
* Renamed ``rl_task_env_cfg.py`` to ``rl_env_cfg.py``.
* Renamed ``OIGEEnv`` to :class:`isaaclab.envs.DirectRLEnv`.
* Renamed ``oige_env.py`` to ``direct_rl_env.py``.
* Renamed ``RLTaskEnvWindow`` to :class:`isaaclab.envs.ui.ManagerBasedRLEnvWindow`.
* Renamed ``rl_task_env_window.py`` to ``manager_based_rl_env_window.py``.
* Renamed all references of ``BaseEnv``, ``BaseEnvCfg``, ``RLTaskEnv``, ``RLTaskEnvCfg``,  ``OIGEEnv``, and ``RLTaskEnvWindow``.

Added
^^^^^

* Added direct workflow base class :class:`isaaclab.envs.DirectRLEnv`.


0.16.4 (2024-05-06)
~~~~~~~~~~~~~~~~~~~~

Changed
^^^^^^^

* Added :class:`isaaclab.sensors.TiledCamera` to support tiled rendering with RGB and depth.


0.16.3 (2024-04-26)
~~~~~~~~~~~~~~~~~~~

Fixed
^^^^^

* Fixed parsing of filter prim path expressions in the :class:`isaaclab.sensors.ContactSensor` class.
  Earlier, the filter prim paths given to the physics view was not being parsed since they were specified as
  regex expressions instead of glob expressions.


0.16.2 (2024-04-25)
~~~~~~~~~~~~~~~~~~~~

Changed
^^^^^^^

* Simplified the installation procedure, isaaclab -e is no longer needed
* Updated torch dependency to 2.2.2


0.16.1 (2024-04-20)
~~~~~~~~~~~~~~~~~~~

Added
^^^^^

* Added attribute :attr:`isaaclab.sim.ArticulationRootPropertiesCfg.fix_root_link` to fix the root link
  of an articulation to the world frame.


0.16.0 (2024-04-16)
~~~~~~~~~~~~~~~~~~~

Added
^^^^^

* Added the function :meth:`isaaclab.utils.math.quat_unique` to standardize quaternion representations,
  i.e. always have a non-negative real part.
* Added events terms for randomizing mass by scale, simulation joint properties (stiffness, damping, armature,
  and friction)

Fixed
^^^^^

* Added clamping of joint positions and velocities in event terms for resetting joints. The simulation does not
  throw an error if the set values are out of their range. Hence, users are expected to clamp them before setting.
* Fixed :class:`isaaclab.envs.mdp.EMAJointPositionToLimitsActionCfg` to smoothen the actions
  at environment frequency instead of simulation frequency.

* Renamed the following functions in :meth:`isaaclab.envs.mdp` to avoid confusions:

  * Observation: :meth:`joint_pos_norm` -> :meth:`joint_pos_limit_normalized`
  * Action: :class:`ExponentialMovingAverageJointPositionAction` -> :class:`EMAJointPositionToLimitsAction`
  * Termination: :meth:`base_height` -> :meth:`root_height_below_minimum`
  * Termination: :meth:`joint_pos_limit` -> :meth:`joint_pos_out_of_limit`
  * Termination: :meth:`joint_pos_manual_limit` -> :meth:`joint_pos_out_of_manual_limit`
  * Termination: :meth:`joint_vel_limit` -> :meth:`joint_vel_out_of_limit`
  * Termination: :meth:`joint_vel_manual_limit` -> :meth:`joint_vel_out_of_manual_limit`
  * Termination: :meth:`joint_torque_limit` -> :meth:`joint_effort_out_of_limit`

Deprecated
^^^^^^^^^^

* Deprecated the function :meth:`isaaclab.envs.mdp.add_body_mass` in favor of
  :meth:`isaaclab.envs.mdp.randomize_rigid_body_mass`. This supports randomizing the mass based on different
  operations (add, scale, or set) and sampling distributions.


0.15.13 (2024-04-16)
~~~~~~~~~~~~~~~~~~~~

Changed
^^^^^^^

* Improved startup performance by enabling rendering-based extensions only when necessary and caching of nucleus directory.
* Renamed the flag ``OFFSCREEN_RENDER`` or ``--offscreen_render`` to ``ENABLE_CAMERAS`` or ``--enable_cameras`` respectively.


0.15.12 (2024-04-16)
~~~~~~~~~~~~~~~~~~~~

Changed
^^^^^^^

* Replaced calls to the ``check_file_path`` function in the :mod:`isaaclab.sim.spawners.from_files`
  with the USD stage resolve identifier function. This helps speed up the loading of assets from file paths
  by avoiding Nucleus server calls.


0.15.11 (2024-04-15)
~~~~~~~~~~~~~~~~~~~~

Added
^^^^^

* Added the :meth:`isaaclab.sim.SimulationContext.has_rtx_sensors` method to check if any
  RTX-related sensors such as cameras have been created in the simulation. This is useful to determine
  if simulation requires RTX rendering during step or not.

Fixed
^^^^^

* Fixed the rendering of RTX-related sensors such as cameras inside the :class:`isaaclab.envs.RLTaskEnv` class.
  Earlier the rendering did not happen inside the step function, which caused the sensor data to be empty.


0.15.10 (2024-04-11)
~~~~~~~~~~~~~~~~~~~~

Fixed
^^^^^

* Fixed sharing of the same memory address between returned tensors from observation terms
  in the :class:`isaaclab.managers.ObservationManager` class. Earlier, the returned
  tensors could map to the same memory address, causing issues when the tensors were modified
  during scaling, clipping or other operations.


0.15.9 (2024-04-04)
~~~~~~~~~~~~~~~~~~~

Fixed
^^^^^

* Fixed assignment of individual termination terms inside the :class:`isaaclab.managers.TerminationManager`
  class. Earlier, the terms were being assigned their values through an OR operation which resulted in incorrect
  values. This regression was introduced in version 0.15.1.


0.15.8 (2024-04-02)
~~~~~~~~~~~~~~~~~~~

Added
^^^^^

* Added option to define ordering of points for the mesh-grid generation in the
  :func:`isaaclab.sensors.ray_caster.patterns.grid_pattern`. This parameter defaults to 'xy'
  for backward compatibility.


0.15.7 (2024-03-28)
~~~~~~~~~~~~~~~~~~~

Added
^^^^^

* Adds option to return indices/data in the specified query keys order in
  :class:`isaaclab.managers.SceneEntityCfg` class, and the respective
  :func:`isaaclab.utils.string.resolve_matching_names_values` and
  :func:`isaaclab.utils.string.resolve_matching_names` functions.


0.15.6 (2024-03-28)
~~~~~~~~~~~~~~~~~~~

Added
^^^^^

* Extended the :class:`isaaclab.app.AppLauncher` class to support the loading of experience files
  from the command line. This allows users to load a specific experience file when running the application
  (such as for multi-camera rendering or headless mode).

Changed
^^^^^^^

* Changed default loading of experience files in the :class:`isaaclab.app.AppLauncher` class from the ones
  provided by Isaac Sim to the ones provided in Isaac Lab's ``apps`` directory.


0.15.5 (2024-03-23)
~~~~~~~~~~~~~~~~~~~

Fixed
^^^^^

* Fixed the env origins in :meth:`_compute_env_origins_grid` of :class:`isaaclab.terrain.TerrainImporter`
  to match that obtained from the Isaac Sim :class:`isaacsim.core.cloner.GridCloner` class.

Added
^^^^^

* Added unit test to ensure consistency between environment origins generated by IsaacSim's Grid Cloner and those
  produced by the TerrainImporter.


0.15.4 (2024-03-22)
~~~~~~~~~~~~~~~~~~~

Fixed
^^^^^

* Fixed the :class:`isaaclab.envs.mdp.actions.NonHolonomicActionCfg` class to use
  the correct variable when applying actions.


0.15.3 (2024-03-21)
~~~~~~~~~~~~~~~~~~~

Added
^^^^^

* Added unit test to check that :class:`isaaclab.scene.InteractiveScene` entity data is not shared between separate instances.

Fixed
^^^^^

* Moved class variables in :class:`isaaclab.scene.InteractiveScene` to correctly  be assigned as
  instance variables.
* Removed custom ``__del__`` magic method from :class:`isaaclab.scene.InteractiveScene`.


0.15.2 (2024-03-21)
~~~~~~~~~~~~~~~~~~~

Fixed
^^^^^

* Added resolving of relative paths for the main asset USD file when using the
  :class:`isaaclab.sim.converters.UrdfConverter` class. This is to ensure that the material paths are
  resolved correctly when the main asset file is moved to a different location.


0.15.1 (2024-03-19)
~~~~~~~~~~~~~~~~~~~

Fixed
^^^^^

* Fixed the imitation learning workflow example script, updating Isaac Lab and Robomimic API calls.
* Removed the resetting of :attr:`_term_dones` in the :meth:`isaaclab.managers.TerminationManager.reset`.
  Previously, the environment cleared out all the terms. However, it impaired reading the specific term's values externally.


0.15.0 (2024-03-17)
~~~~~~~~~~~~~~~~~~~

Deprecated
^^^^^^^^^^

* Renamed :class:`isaaclab.managers.RandomizationManager` to :class:`isaaclab.managers.EventManager`
  class for clarification as the manager takes care of events such as reset in addition to pure randomizations.
* Renamed :class:`isaaclab.managers.RandomizationTermCfg` to :class:`isaaclab.managers.EventTermCfg`
  for consistency with the class name change.


0.14.1 (2024-03-16)
~~~~~~~~~~~~~~~~~~~

Added
^^^^^

* Added simulation schemas for joint drive and fixed tendons. These can be configured for assets imported
  from file formats.
* Added logging of tendon properties to the articulation class (if they are present in the USD prim).


0.14.0 (2024-03-15)
~~~~~~~~~~~~~~~~~~~

Fixed
^^^^^

* Fixed the ordering of body names used in the :class:`isaaclab.assets.Articulation` class. Earlier,
  the body names were not following the same ordering as the bodies in the articulation. This led
  to issues when using the body names to access data related to the links from the articulation view
  (such as Jacobians, mass matrices, etc.).

Removed
^^^^^^^

* Removed the attribute :attr:`body_physx_view` from the :class:`isaaclab.assets.RigidObject`
  and :class:`isaaclab.assets.Articulation` classes. These were causing confusions when used
  with articulation view since the body names were not following the same ordering.


0.13.1 (2024-03-14)
~~~~~~~~~~~~~~~~~~~

Removed
^^^^^^^

* Removed the :mod:`isaaclab.compat` module. This module was used to provide compatibility
  with older versions of Isaac Sim. It is no longer needed since we have most of the functionality
  absorbed into the main classes.


0.13.0 (2024-03-12)
~~~~~~~~~~~~~~~~~~~

Added
^^^^^

* Added support for the following data types inside the :class:`isaaclab.sensors.Camera` class:
  ``instance_segmentation_fast`` and ``instance_id_segmentation_fast``. These are GPU-supported annotations
  and are faster than the regular annotations.

Fixed
^^^^^

* Fixed handling of semantic filtering inside the :class:`isaaclab.sensors.Camera` class. Earlier,
  the annotator was given ``semanticTypes`` as an argument. However, with Isaac Sim 2023.1, the annotator
  does not accept this argument. Instead the mapping needs to be set to the synthetic data interface directly.
* Fixed the return shape of colored images for segmentation data types inside the
  :class:`isaaclab.sensors.Camera` class. Earlier, the images were always returned as ``int32``. Now,
  they are casted to ``uint8`` 4-channel array before returning if colorization is enabled for the annotation type.

Removed
^^^^^^^

* Dropped support for ``instance_segmentation`` and ``instance_id_segmentation`` annotations in the
  :class:`isaaclab.sensors.Camera` class. Their "fast" counterparts should be used instead.
* Renamed the argument :attr:`isaaclab.sensors.CameraCfg.semantic_types` to
  :attr:`isaaclab.sensors.CameraCfg.semantic_filter`. This is more aligned with Replicator's terminology
  for semantic filter predicates.
* Replaced the argument :attr:`isaaclab.sensors.CameraCfg.colorize` with separate colorized
  arguments for each annotation type (:attr:`~isaaclab.sensors.CameraCfg.colorize_instance_segmentation`,
  :attr:`~isaaclab.sensors.CameraCfg.colorize_instance_id_segmentation`, and
  :attr:`~isaaclab.sensors.CameraCfg.colorize_semantic_segmentation`).


0.12.4 (2024-03-11)
~~~~~~~~~~~~~~~~~~~

Fixed
^^^^^


* Adapted randomization terms to deal with ``slice`` for the body indices. Earlier, the terms were not
  able to handle the slice object and were throwing an error.
* Added ``slice`` type-hinting to all body and joint related methods in the rigid body and articulation
  classes. This is to make it clear that the methods can handle both list of indices and slices.


0.12.3 (2024-03-11)
~~~~~~~~~~~~~~~~~~~

Fixed
^^^^^

* Added signal handler to the :class:`isaaclab.app.AppLauncher` class to catch the ``SIGINT`` signal
  and close the application gracefully. This is to prevent the application from crashing when the user
  presses ``Ctrl+C`` to close the application.


0.12.2 (2024-03-10)
~~~~~~~~~~~~~~~~~~~

Added
^^^^^

* Added observation terms for states of a rigid object in world frame.
* Added randomization terms to set root state with randomized orientation and joint state within user-specified limits.
* Added reward term for penalizing specific termination terms.

Fixed
^^^^^

* Improved sampling of states inside randomization terms. Earlier, the code did multiple torch calls
  for sampling different components of the vector. Now, it uses a single call to sample the entire vector.


0.12.1 (2024-03-09)
~~~~~~~~~~~~~~~~~~~

Added
^^^^^

* Added an option to the last actions observation term to get a specific term by name from the action manager.
  If None, the behavior remains the same as before (the entire action is returned).


0.12.0 (2024-03-08)
~~~~~~~~~~~~~~~~~~~

Added
^^^^^

* Added functionality to sample flat patches on a generated terrain. This can be configured using
  :attr:`isaaclab.terrains.SubTerrainBaseCfg.flat_patch_sampling` attribute.
* Added a randomization function for setting terrain-aware root state. Through this, an asset can be
  reset to a randomly sampled flat patches.

Fixed
^^^^^

* Separated normal and terrain-base position commands. The terrain based commands rely on the
  terrain to sample flat patches for setting the target position.
* Fixed command resample termination function.

Changed
^^^^^^^

* Added the attribute :attr:`isaaclab.envs.mdp.commands.UniformVelocityCommandCfg.heading_control_stiffness`
  to control the stiffness of the heading control term in the velocity command term. Earlier, this was
  hard-coded to 0.5 inside the term.

Removed
^^^^^^^

* Removed the function :meth:`sample_new_targets` in the terrain importer. Instead the attribute
  :attr:`isaaclab.terrains.TerrainImporter.flat_patches` should be used to sample new targets.


0.11.3 (2024-03-04)
~~~~~~~~~~~~~~~~~~~

Fixed
^^^^^

* Corrects the functions :func:`isaaclab.utils.math.axis_angle_from_quat` and :func:`isaaclab.utils.math.quat_error_magnitude`
  to accept tensors of the form (..., 4) instead of (N, 4). This brings us in line with our documentation and also upgrades one of our functions
  to handle higher dimensions.


0.11.2 (2024-03-04)
~~~~~~~~~~~~~~~~~~~

Added
^^^^^

* Added checks for default joint position and joint velocity in the articulation class. This is to prevent
  users from configuring values for these quantities that might be outside the valid range from the simulation.


0.11.1 (2024-02-29)
~~~~~~~~~~~~~~~~~~~

Added
^^^^^

* Replaced the default values for ``joint_ids`` and ``body_ids`` from ``None`` to ``slice(None)``
  in the :class:`isaaclab.managers.SceneEntityCfg`.
* Adapted rewards and observations terms so that the users can query a subset of joints and bodies.


0.11.0 (2024-02-27)
~~~~~~~~~~~~~~~~~~~

Removed
^^^^^^^

* Dropped support for Isaac Sim<=2022.2. As part of this, removed the components of :class:`isaaclab.app.AppLauncher`
  which handled ROS extension loading. We no longer need them in Isaac Sim>=2023.1 to control the load order to avoid crashes.
* Upgraded Dockerfile to use ISAACSIM_VERSION=2023.1.1 by default.


0.10.28 (2024-02-29)
~~~~~~~~~~~~~~~~~~~~

Added
^^^^^

* Implemented relative and moving average joint position action terms. These allow the user to specify
  the target joint positions as relative to the current joint positions or as a moving average of the
  joint positions over a window of time.


0.10.27 (2024-02-28)
~~~~~~~~~~~~~~~~~~~~

Added
^^^^^

* Added UI feature to start and stop animation recording in the stage when running an environment.
  To enable this feature, please pass the argument ``--disable_fabric`` to the environment script to allow
  USD read/write operations. Be aware that this will slow down the simulation.


0.10.26 (2024-02-26)
~~~~~~~~~~~~~~~~~~~~

Added
^^^^^

* Added a viewport camera controller class to the :class:`isaaclab.envs.BaseEnv`. This is useful
  for applications where the user wants to render the viewport from different perspectives even when the
  simulation is running in headless mode.


0.10.25 (2024-02-26)
~~~~~~~~~~~~~~~~~~~~

Fixed
^^^^^

* Ensures that all path arguments in :mod:`isaaclab.sim.utils` are cast to ``str``. Previously,
  we had handled path types as strings without casting.


0.10.24 (2024-02-26)
~~~~~~~~~~~~~~~~~~~~

Added
^^^^^

* Added tracking of contact time in the :class:`isaaclab.sensors.ContactSensor` class. Previously,
  only the air time was being tracked.
* Added contact force threshold, :attr:`isaaclab.sensors.ContactSensorCfg.force_threshold`, to detect
  when the contact sensor is in contact. Previously, this was set to hard-coded 1.0 in the sensor class.


0.10.23 (2024-02-21)
~~~~~~~~~~~~~~~~~~~~

Fixed
^^^^^

* Fixes the order of size arguments in :meth:`isaaclab.terrains.height_field.random_uniform_terrain`. Previously, the function
  would crash if the size along x and y were not the same.


0.10.22 (2024-02-14)
~~~~~~~~~~~~~~~~~~~~

Fixed
^^^^^

* Fixed "divide by zero" bug in :class:`~isaaclab.sim.SimulationContext` when setting gravity vector.
  Now, it is correctly disabled when the gravity vector is set to zero.


0.10.21 (2024-02-12)
~~~~~~~~~~~~~~~~~~~~

Fixed
^^^^^

* Fixed the printing of articulation joint information when the articulation has only one joint.
  Earlier, the function was performing a squeeze operation on the tensor, which caused an error when
  trying to index the tensor of shape (1,).


0.10.20 (2024-02-12)
~~~~~~~~~~~~~~~~~~~~

Added
^^^^^

* Adds :attr:`isaaclab.sim.PhysxCfg.enable_enhanced_determinism` to enable improved
  determinism from PhysX. Please note this comes at the expense of performance.


0.10.19 (2024-02-08)
~~~~~~~~~~~~~~~~~~~~

Fixed
^^^^^

* Fixed environment closing so that articulations, objects, and sensors are cleared properly.


0.10.18 (2024-02-05)
~~~~~~~~~~~~~~~~~~~~

Fixed
^^^^^

* Pinned :mod:`torch` version to 2.0.1 in the setup.py to keep parity version of :mod:`torch` supplied by
  Isaac 2023.1.1, and prevent version incompatibility between :mod:`torch` ==2.2 and
  :mod:`typing-extensions` ==3.7.4.3


0.10.17 (2024-02-02)
~~~~~~~~~~~~~~~~~~~~

Fixed
^^^^^^

* Fixed carb setting ``/app/livestream/enabled`` to be set as False unless live-streaming is specified
  by :class:`isaaclab.app.AppLauncher` settings. This fixes the logic of :meth:`SimulationContext.render`,
  which depended on the config in previous versions of Isaac defaulting to false for this setting.


0.10.16 (2024-01-29)
~~~~~~~~~~~~~~~~~~~~

Added
^^^^^^

* Added an offset parameter to the height scan observation term. This allows the user to specify the
  height offset of the scan from the tracked body. Previously it was hard-coded to be 0.5.


0.10.15 (2024-01-29)
~~~~~~~~~~~~~~~~~~~~

Fixed
^^^^^

* Fixed joint torque computation for implicit actuators. Earlier, the torque was always zero for implicit
  actuators. Now, it is computed approximately by applying the PD law.


0.10.14 (2024-01-22)
~~~~~~~~~~~~~~~~~~~~

Fixed
^^^^^

* Fixed the tensor shape of :attr:`isaaclab.sensors.ContactSensorData.force_matrix_w`. Earlier, the reshaping
  led to a mismatch with the data obtained from PhysX.


0.10.13 (2024-01-15)
~~~~~~~~~~~~~~~~~~~~

Fixed
^^^^^

* Fixed running of environments with a single instance even if the :attr:`replicate_physics`` flag is set to True.


0.10.12 (2024-01-10)
~~~~~~~~~~~~~~~~~~~~

Fixed
^^^^^

* Fixed indexing of source and target frames in the :class:`isaaclab.sensors.FrameTransformer` class.
  Earlier, it always assumed that the source frame body is at index 0. Now, it uses the body index of the
  source frame to compute the transformation.

Deprecated
^^^^^^^^^^

* Renamed quantities in the :class:`isaaclab.sensors.FrameTransformerData` class to be more
  consistent with the terminology used in the asset classes. The following quantities are deprecated:

  * ``target_rot_w`` -> ``target_quat_w``
  * ``source_rot_w`` -> ``source_quat_w``
  * ``target_rot_source`` -> ``target_quat_source``


0.10.11 (2024-01-08)
~~~~~~~~~~~~~~~~~~~~

Fixed
^^^^^

* Fixed attribute error raised when calling the :class:`isaaclab.envs.mdp.TerrainBasedPositionCommand`
  command term.
* Added a dummy function in :class:`isaaclab.terrain.TerrainImporter` that returns environment
  origins as terrain-aware sampled targets. This function should be implemented by child classes based on
  the terrain type.


0.10.10 (2023-12-21)
~~~~~~~~~~~~~~~~~~~~

Fixed
^^^^^

* Fixed reliance on non-existent ``Viewport`` in :class:`isaaclab.sim.SimulationContext` when loading livestreaming
  by ensuring that the extension ``omni.kit.viewport.window`` is enabled in :class:`isaaclab.app.AppLauncher` when
  livestreaming is enabled


0.10.9 (2023-12-21)
~~~~~~~~~~~~~~~~~~~

Fixed
^^^^^

* Fixed invalidation of physics views inside the asset and sensor classes. Earlier, they were left initialized
  even when the simulation was stopped. This caused issues when closing the application.


0.10.8 (2023-12-20)
~~~~~~~~~~~~~~~~~~~

Fixed
^^^^^

* Fixed the :class:`isaaclab.envs.mdp.actions.DifferentialInverseKinematicsAction` class
  to account for the offset pose of the end-effector.


0.10.7 (2023-12-19)
~~~~~~~~~~~~~~~~~~~

Fixed
^^^^^

* Added a check to ray-cast and camera sensor classes to ensure that the sensor prim path does not
  have a regex expression at its leaf. For instance, ``/World/Robot/camera_.*`` is not supported
  for these sensor types. This behavior needs to be fixed in the future.


0.10.6 (2023-12-19)
~~~~~~~~~~~~~~~~~~~

Added
^^^^^

* Added support for using articulations as visualization markers. This disables all physics APIs from
  the articulation and allows the user to use it as a visualization marker. It is useful for creating
  visualization markers for the end-effectors or base of the robot.

Fixed
^^^^^

* Fixed hiding of debug markers from secondary images when using the
  :class:`isaaclab.markers.VisualizationMarkers` class. Earlier, the properties were applied on
  the XForm prim instead of the Mesh prim.


0.10.5 (2023-12-18)
~~~~~~~~~~~~~~~~~~~

Fixed
^^^^^

* Fixed test ``check_base_env_anymal_locomotion.py``, which
  previously called :func:`torch.jit.load` with the path to a policy (which would work
  for a local file), rather than calling
  :func:`isaaclab.utils.assets.read_file` on the path to get the file itself.


0.10.4 (2023-12-14)
~~~~~~~~~~~~~~~~~~~

Fixed
^^^^^

* Fixed potentially breaking import of omni.kit.widget.toolbar by ensuring that
  if live-stream is enabled, then the :mod:`omni.kit.widget.toolbar`
  extension is loaded.

0.10.3 (2023-12-12)
~~~~~~~~~~~~~~~~~~~

Added
^^^^^

* Added the attribute :attr:`isaaclab.actuators.ActuatorNetMLPCfg.input_order`
  to specify the order of the input tensors to the MLP network.

Fixed
^^^^^

* Fixed computation of metrics for the velocity command term. Earlier, the norm was being computed
  over the entire batch instead of the last dimension.
* Fixed the clipping inside the :class:`isaaclab.actuators.DCMotor` class. Earlier, it was
  not able to handle the case when configured saturation limit was set to None.


0.10.2 (2023-12-12)
~~~~~~~~~~~~~~~~~~~

Fixed
^^^^^

* Added a check in the simulation stop callback in the :class:`isaaclab.sim.SimulationContext` class
  to not render when an exception is raised. The while loop in the callback was preventing the application
  from closing when an exception was raised.


0.10.1 (2023-12-06)
~~~~~~~~~~~~~~~~~~~

Added
^^^^^

* Added command manager class with terms defined by :class:`isaaclab.managers.CommandTerm`. This
  allow for multiple types of command generators to be used in the same environment.


0.10.0 (2023-12-04)
~~~~~~~~~~~~~~~~~~~

Changed
^^^^^^^

* Modified the sensor and asset base classes to use the underlying PhysX views instead of Isaac Sim views.
  Using Isaac Sim classes led to a very high load time (of the order of minutes) when using a scene with
  many assets. This is because Isaac Sim supports USD paths which are slow and not required.

Added
^^^^^

* Added faster implementation of USD stage traversal methods inside the :class:`isaaclab.sim.utils` module.
* Added properties :attr:`isaaclab.assets.AssetBase.num_instances` and
  :attr:`isaaclab.sensor.SensorBase.num_instances` to obtain the number of instances of the asset
  or sensor in the simulation respectively.

Removed
^^^^^^^

* Removed dependencies on Isaac Sim view classes. It is no longer possible to use :attr:`root_view` and
  :attr:`body_view`. Instead use :attr:`root_physx_view` and :attr:`body_physx_view` to access the underlying
  PhysX views.


0.9.55 (2023-12-03)
~~~~~~~~~~~~~~~~~~~

Fixed
^^^^^

* Fixed the Nucleus directory path in the :attr:`isaaclab.utils.assets.NVIDIA_NUCLEUS_DIR`.
  Earlier, it was referring to the ``NVIDIA/Assets`` directory instead of ``NVIDIA``.


0.9.54 (2023-11-29)
~~~~~~~~~~~~~~~~~~~

Fixed
^^^^^

* Fixed pose computation in the :class:`isaaclab.sensors.Camera` class to obtain them from XFormPrimView
  instead of using ``UsdGeomCamera.ComputeLocalToWorldTransform`` method. The latter is not updated correctly
  during GPU simulation.
* Fixed initialization of the annotator info in the class :class:`isaaclab.sensors.Camera`. Previously
  all dicts had the same memory address which caused all annotators to have the same info.
* Fixed the conversion of ``uint32`` warp arrays inside the :meth:`isaaclab.utils.array.convert_to_torch`
  method. PyTorch does not support this type, so it is converted to ``int32`` before converting to PyTorch tensor.
* Added render call inside :meth:`isaaclab.sim.SimulationContext.reset` to initialize Replicator
  buffers when the simulation is reset.


0.9.53 (2023-11-29)
~~~~~~~~~~~~~~~~~~~

Changed
^^^^^^^

* Changed the behavior of passing :obj:`None` to the :class:`isaaclab.actuators.ActuatorBaseCfg`
  class. Earlier, they were resolved to fixed default values. Now, they imply that the values are loaded
  from the USD joint drive configuration.

Added
^^^^^

* Added setting of joint armature and friction quantities to the articulation class.


0.9.52 (2023-11-29)
~~~~~~~~~~~~~~~~~~~

Changed
^^^^^^^

* Changed the warning print in :meth:`isaaclab.sim.utils.apply_nested` method
  to be more descriptive. Earlier, it was printing a warning for every instanced prim.
  Now, it only prints a warning if it could not apply the attribute to any of the prims.

Added
^^^^^

* Added the method :meth:`isaaclab.utils.assets.retrieve_file_path` to
  obtain the absolute path of a file on the Nucleus server or locally.

Fixed
^^^^^

* Fixed hiding of STOP button in the :class:`AppLauncher` class when running the
  simulation in headless mode.
* Fixed a bug with :meth:`isaaclab.sim.utils.clone` failing when the input prim path
  had no parent (example: "/Table").


0.9.51 (2023-11-29)
~~~~~~~~~~~~~~~~~~~

Changed
^^^^^^^

* Changed the :meth:`isaaclab.sensor.SensorBase.update` method to always recompute the buffers if
  the sensor is in visualization mode.

Added
^^^^^

* Added available entities to the error message when accessing a non-existent entity in the
  :class:`InteractiveScene` class.
* Added a warning message when the user tries to reference an invalid prim in the :class:`FrameTransformer` sensor.


0.9.50 (2023-11-28)
~~~~~~~~~~~~~~~~~~~

Added
^^^^^

* Hid the ``STOP`` button in the UI when running standalone Python scripts. This is to prevent
  users from accidentally clicking the button and stopping the simulation. They should only be able to
  play and pause the simulation from the UI.

Removed
^^^^^^^

* Removed :attr:`isaaclab.sim.SimulationCfg.shutdown_app_on_stop`. The simulation is always rendering
  if it is stopped from the UI. The user needs to close the window or press ``Ctrl+C`` to close the simulation.


0.9.49 (2023-11-27)
~~~~~~~~~~~~~~~~~~~

Added
^^^^^

* Added an interface class, :class:`isaaclab.managers.ManagerTermBase`, to serve as the parent class
  for term implementations that are functional classes.
* Adapted all managers to support terms that are classes and not just functions clearer. This allows the user to
  create more complex terms that require additional state information.


0.9.48 (2023-11-24)
~~~~~~~~~~~~~~~~~~~

Fixed
^^^^^

* Fixed initialization of drift in the :class:`isaaclab.sensors.RayCasterCamera` class.


0.9.47 (2023-11-24)
~~~~~~~~~~~~~~~~~~~

Fixed
^^^^^

* Automated identification of the root prim in the :class:`isaaclab.assets.RigidObject` and
  :class:`isaaclab.assets.Articulation` classes. Earlier, the root prim was hard-coded to
  the spawn prim path. Now, the class searches for the root prim under the spawn prim path.


0.9.46 (2023-11-24)
~~~~~~~~~~~~~~~~~~~

Fixed
^^^^^

* Fixed a critical issue in the asset classes with writing states into physics handles.
  Earlier, the states were written over all the indices instead of the indices of the
  asset that were being updated. This caused the physics handles to refresh the states
  of all the assets in the scene, which is not desirable.


0.9.45 (2023-11-24)
~~~~~~~~~~~~~~~~~~~

Added
^^^^^

* Added :class:`isaaclab.command_generators.UniformPoseCommandGenerator` to generate
  poses in the asset's root frame by uniformly sampling from a given range.


0.9.44 (2023-11-16)
~~~~~~~~~~~~~~~~~~~

Added
^^^^^

* Added methods :meth:`reset` and :meth:`step` to the :class:`isaaclab.envs.BaseEnv`. This unifies
  the environment interface for simple standalone applications with the class.


0.9.43 (2023-11-16)
~~~~~~~~~~~~~~~~~~~

Fixed
^^^^^

* Replaced subscription of physics play and stop events in the :class:`isaaclab.assets.AssetBase` and
  :class:`isaaclab.sensors.SensorBase` classes with subscription to time-line play and stop events.
  This is to prevent issues in cases where physics first needs to perform mesh cooking and handles are not
  available immediately. For instance, with deformable meshes.


0.9.42 (2023-11-16)
~~~~~~~~~~~~~~~~~~~

Fixed
^^^^^

* Fixed setting of damping values from the configuration for :class:`ActuatorBase` class. Earlier,
  the stiffness values were being set into damping when a dictionary configuration was passed to the
  actuator model.
* Added dealing with :class:`int` and :class:`float` values in the configurations of :class:`ActuatorBase`.
  Earlier, a type-error was thrown when integer values were passed to the actuator model.


0.9.41 (2023-11-16)
~~~~~~~~~~~~~~~~~~~

Fixed
^^^^^

* Fixed the naming and shaping issues in the binary joint action term.


0.9.40 (2023-11-09)
~~~~~~~~~~~~~~~~~~~

Fixed
^^^^^

* Simplified the manual initialization of Isaac Sim :class:`ArticulationView` class. Earlier, we basically
  copied the code from the Isaac Sim source code. Now, we just call their initialize method.

Changed
^^^^^^^

* Changed the name of attribute :attr:`default_root_state_w` to :attr:`default_root_state`. The latter is
  more correct since the data is actually in the local environment frame and not the simulation world frame.


0.9.39 (2023-11-08)
~~~~~~~~~~~~~~~~~~~

Fixed
^^^^^

* Changed the reference of private ``_body_view`` variable inside the :class:`RigidObject` class
  to the public ``body_view`` property. For a rigid object, the private variable is not defined.


0.9.38 (2023-11-07)
~~~~~~~~~~~~~~~~~~~

Changed
^^^^^^^

* Upgraded the :class:`isaaclab.envs.RLTaskEnv` class to support Gym 0.29.0 environment definition.

Added
^^^^^

* Added computation of ``time_outs`` and ``terminated`` signals inside the termination manager. These follow the
  definition mentioned in `Gym 0.29.0 <https://gymnasium.farama.org/tutorials/gymnasium_basics/handling_time_limits/>`_.
* Added proper handling of observation and action spaces in the :class:`isaaclab.envs.RLTaskEnv` class.
  These now follow closely to how Gym VecEnv handles the spaces.


0.9.37 (2023-11-06)
~~~~~~~~~~~~~~~~~~~

Fixed
^^^^^

* Fixed broken visualization in :mod:`isaaclab.sensors.FrameTramsformer` class by overwriting the
  correct ``_debug_vis_callback`` function.
* Moved the visualization marker configurations of sensors to their respective sensor configuration classes.
  This allows users to set these configurations from the configuration object itself.


0.9.36 (2023-11-03)
~~~~~~~~~~~~~~~~~~~

Fixed
^^^^^

* Added explicit deleting of different managers in the :class:`isaaclab.envs.BaseEnv` and
  :class:`isaaclab.envs.RLTaskEnv` classes. This is required since deleting the managers
  is order-sensitive (many managers need to be deleted before the scene is deleted).


0.9.35 (2023-11-02)
~~~~~~~~~~~~~~~~~~~

Fixed
^^^^^

* Fixed the error: ``'str' object has no attribute '__module__'`` introduced by adding the future import inside the
  :mod:`isaaclab.utils.warp.kernels` module. Warp language does not support the ``__future__`` imports.


0.9.34 (2023-11-02)
~~~~~~~~~~~~~~~~~~~

Fixed
^^^^^

* Added missing import of ``from __future__ import annotations`` in the :mod:`isaaclab.utils.warp`
  module. This is needed to have a consistent behavior across Python versions.


0.9.33 (2023-11-02)
~~~~~~~~~~~~~~~~~~~

Fixed
^^^^^

* Fixed the :class:`isaaclab.command_generators.NullCommandGenerator` class. Earlier,
  it was having a runtime error due to infinity in the resampling time range. Now, the class just
  overrides the parent methods to perform no operations.


0.9.32 (2023-11-02)
~~~~~~~~~~~~~~~~~~~

Changed
^^^^^^^

* Renamed the :class:`isaaclab.envs.RLEnv` class to :class:`isaaclab.envs.RLTaskEnv` to
  avoid confusions in terminologies between environments and tasks.


0.9.31 (2023-11-02)
~~~~~~~~~~~~~~~~~~~

Added
^^^^^

* Added the :class:`isaaclab.sensors.RayCasterCamera` class, as a ray-casting based camera for
  "distance_to_camera", "distance_to_image_plane" and "normals" annotations. It has the same interface and
  functionalities as the USD Camera while it is on average 30% faster.


0.9.30 (2023-11-01)
~~~~~~~~~~~~~~~~~~~

Fixed
^^^^^

* Added skipping of None values in the :class:`InteractiveScene` class when creating the scene from configuration
  objects. Earlier, it was throwing an error when the user passed a None value for a scene element.
* Added ``kwargs`` to the :class:`RLEnv` class to allow passing additional arguments from gym registry function.
  This is now needed since the registry function passes args beyond the ones specified in the constructor.


0.9.29 (2023-11-01)
~~~~~~~~~~~~~~~~~~~

Fixed
^^^^^

* Fixed the material path resolution inside the :class:`isaaclab.sim.converters.UrdfConverter` class.
  With Isaac Sim 2023.1, the material paths from the importer are always saved as absolute paths. This caused
  issues when the generated USD file was moved to a different location. The fix now resolves the material paths
  relative to the USD file location.


0.9.28 (2023-11-01)
~~~~~~~~~~~~~~~~~~~

Changed
^^^^^^^

* Changed the way the :func:`isaaclab.sim.spawners.from_files.spawn_ground_plane` function sets the
  height of the ground. Earlier, it was reading the height from the configuration object. Now, it expects the
  desired transformation as inputs to the function. This makes it consistent with the other spawner functions.


0.9.27 (2023-10-31)
~~~~~~~~~~~~~~~~~~~

Changed
^^^^^^^

* Removed the default value of the argument ``camel_case`` in setters of USD attributes. This is to avoid
  confusion with the naming of the attributes in the USD file.

Fixed
^^^^^

* Fixed the selection of material prim in the :class:`isaaclab.sim.spawners.materials.spawn_preview_surface`
  method. Earlier, the created prim was being selected in the viewport which interfered with the selection of
  prims by the user.
* Updated :class:`isaaclab.sim.converters.MeshConverter` to use a different stage than the default stage
  for the conversion. This is to avoid the issue of the stage being closed when the conversion is done.


0.9.26 (2023-10-31)
~~~~~~~~~~~~~~~~~~~

Added
^^^^^

* Added the sensor implementation for :class:`isaaclab.sensors.FrameTransformer` class. Currently,
  it handles obtaining the transformation between two frames in the same articulation.


0.9.25 (2023-10-27)
~~~~~~~~~~~~~~~~~~~

Added
^^^^^

* Added the :mod:`isaaclab.envs.ui` module to put all the UI-related classes in one place. This currently
  implements the :class:`isaaclab.envs.ui.BaseEnvWindow` and :class:`isaaclab.envs.ui.RLEnvWindow`
  classes. Users can inherit from these classes to create their own UI windows.
* Added the attribute :attr:`isaaclab.envs.BaseEnvCfg.ui_window_class_type` to specify the UI window class
  to be used for the environment. This allows the user to specify their own UI window class to be used for the
  environment.


0.9.24 (2023-10-27)
~~~~~~~~~~~~~~~~~~~

Changed
^^^^^^^

* Changed the behavior of setting up debug visualization for assets, sensors and command generators.
  Earlier it was raising an error if debug visualization was not enabled in the configuration object.
  Now it checks whether debug visualization is implemented and only sets up the callback if it is
  implemented.


0.9.23 (2023-10-27)
~~~~~~~~~~~~~~~~~~~

Fixed
^^^^^

* Fixed a typo in the :class:`AssetBase` and :class:`SensorBase` that effected the class destructor.
  Earlier, a tuple was being created in the constructor instead of the actual object.


0.9.22 (2023-10-26)
~~~~~~~~~~~~~~~~~~~

Added
^^^^^

* Added a :class:`isaaclab.command_generators.NullCommandGenerator` class for no command environments.
  This is easier to work with than having checks for :obj:`None` in the command generator.

Fixed
^^^^^

* Moved the randomization manager to the :class:`isaaclab.envs.BaseEnv` class with the default
  settings to reset the scene to the defaults specified in the configurations of assets.
* Moved command generator to the :class:`isaaclab.envs.RlEnv` class to have all task-specification
  related classes in the same place.


0.9.21 (2023-10-26)
~~~~~~~~~~~~~~~~~~~

Fixed
^^^^^

* Decreased the priority of callbacks in asset and sensor base classes. This may help in preventing
  crashes when warm starting the simulation.
* Fixed no rendering mode when running the environment from the GUI. Earlier the function
  :meth:`SimulationContext.set_render_mode` was erroring out.


0.9.20 (2023-10-25)
~~~~~~~~~~~~~~~~~~~

Fixed
^^^^^

* Changed naming in :class:`isaaclab.sim.SimulationContext.RenderMode` to use ``NO_GUI_OR_RENDERING``
  and ``NO_RENDERING`` instead of ``HEADLESS`` for clarity.
* Changed :class:`isaaclab.sim.SimulationContext` to be capable of handling livestreaming and
  offscreen rendering.
* Changed :class:`isaaclab.app.AppLauncher` envvar ``VIEWPORT_RECORD`` to the more descriptive
  ``OFFSCREEN_RENDER``.


0.9.19 (2023-10-25)
~~~~~~~~~~~~~~~~~~~

Added
^^^^^

* Added Gym observation and action spaces for the :class:`isaaclab.envs.RLEnv` class.


0.9.18 (2023-10-23)
~~~~~~~~~~~~~~~~~~~

Added
^^^^^

* Created :class:`isaaclab.sim.converters.asset_converter.AssetConverter` to serve as a base
  class for all asset converters.
* Added :class:`isaaclab.sim.converters.mesh_converter.MeshConverter` to handle loading and conversion
  of mesh files (OBJ, STL and FBX) into USD format.
* Added script ``convert_mesh.py`` to ``source/tools`` to allow users to convert a mesh to USD via command line arguments.

Changed
^^^^^^^

* Renamed the submodule :mod:`isaaclab.sim.loaders` to :mod:`isaaclab.sim.converters` to be more
  general with the functionality of the module.
* Updated ``check_instanceable.py`` script to convert relative paths to absolute paths.


0.9.17 (2023-10-22)
~~~~~~~~~~~~~~~~~~~

Added
^^^^^

* Added setters and getters for term configurations in the :class:`RandomizationManager`, :class:`RewardManager`
  and :class:`TerminationManager` classes. This allows the user to modify the term configurations after the
  manager has been created.
* Added the method :meth:`compute_group` to the :class:`isaaclab.managers.ObservationManager` class to
  compute the observations for only a given group.
* Added the curriculum term for modifying reward weights after certain environment steps.


0.9.16 (2023-10-22)
~~~~~~~~~~~~~~~~~~~

Added
^^^^^

* Added support for keyword arguments for terms in the :class:`isaaclab.managers.ManagerBase`.

Fixed
^^^^^

* Fixed resetting of buffers in the :class:`TerminationManager` class. Earlier, the values were being set
  to ``0.0`` instead of ``False``.


0.9.15 (2023-10-22)
~~~~~~~~~~~~~~~~~~~

Added
^^^^^

* Added base yaw heading and body acceleration into :class:`isaaclab.assets.RigidObjectData` class.
  These quantities are computed inside the :class:`RigidObject` class.

Fixed
^^^^^

* Fixed the :meth:`isaaclab.assets.RigidObject.set_external_force_and_torque` method to correctly
  deal with the body indices.
* Fixed a bug in the :meth:`isaaclab.utils.math.wrap_to_pi` method to prevent self-assignment of
  the input tensor.


0.9.14 (2023-10-21)
~~~~~~~~~~~~~~~~~~~

Added
^^^^^

* Added 2-D drift (i.e. along x and y) to the :class:`isaaclab.sensors.RayCaster` class.
* Added flags to the :class:`isaaclab.sensors.ContactSensorCfg` to optionally obtain the
  sensor origin and air time information. Since these are not required by default, they are
  disabled by default.

Fixed
^^^^^

* Fixed the handling of contact sensor history buffer in the :class:`isaaclab.sensors.ContactSensor` class.
  Earlier, the buffer was not being updated correctly.


0.9.13 (2023-10-20)
~~~~~~~~~~~~~~~~~~~

Fixed
^^^^^

* Fixed the issue with double :obj:`Ellipsis` when indexing tensors with multiple dimensions.
  The fix now uses :obj:`slice(None)` instead of :obj:`Ellipsis` to index the tensors.


0.9.12 (2023-10-18)
~~~~~~~~~~~~~~~~~~~

Fixed
^^^^^

* Fixed bugs in actuator model implementation for actuator nets. Earlier the DC motor clipping was not working.
* Fixed bug in applying actuator model in the :class:`isaaclab.asset.Articulation` class. The new
  implementation caches the outputs from explicit actuator model into the ``joint_pos_*_sim`` buffer to
  avoid feedback loops in the tensor operation.


0.9.11 (2023-10-17)
~~~~~~~~~~~~~~~~~~~

Added
^^^^^

* Added the support for semantic tags into the :class:`isaaclab.sim.spawner.SpawnerCfg` class. This allows
  the user to specify the semantic tags for a prim when spawning it into the scene. It follows the same format as
  Omniverse Replicator.


0.9.10 (2023-10-16)
~~~~~~~~~~~~~~~~~~~

Added
^^^^^

* Added ``--livestream`` and ``--ros`` CLI args to :class:`isaaclab.app.AppLauncher` class.
* Added a static function :meth:`isaaclab.app.AppLauncher.add_app_launcher_args`, which
  appends the arguments needed for :class:`isaaclab.app.AppLauncher` to the argument parser.

Changed
^^^^^^^

* Within :class:`isaaclab.app.AppLauncher`, removed ``REMOTE_DEPLOYMENT`` env-var processing
  in the favor of ``HEADLESS`` and ``LIVESTREAM`` env-vars. These have clearer uses and better parity
  with the CLI args.


0.9.9 (2023-10-12)
~~~~~~~~~~~~~~~~~~

Added
^^^^^

* Added the property :attr:`isaaclab.assets.Articulation.is_fixed_base` to the articulation class to
  check if the base of the articulation is fixed or floating.
* Added the task-space action term corresponding to the differential inverse-kinematics controller.

Fixed
^^^^^

* Simplified the :class:`isaaclab.controllers.DifferentialIKController` to assume that user provides the
  correct end-effector poses and Jacobians. Earlier it was doing internal frame transformations which made the
  code more complicated and error-prone.


0.9.8 (2023-09-30)
~~~~~~~~~~~~~~~~~~

Fixed
^^^^^

* Fixed the boundedness of class objects that register callbacks into the simulator.
  These include devices, :class:`AssetBase`, :class:`SensorBase` and :class:`CommandGenerator`.
  The fix ensures that object gets deleted when the user deletes the object.


0.9.7 (2023-09-26)
~~~~~~~~~~~~~~~~~~

Fixed
^^^^^

* Modified the :class:`isaaclab.markers.VisualizationMarkers` to use the
  :class:`isaaclab.sim.spawner.SpawnerCfg` class instead of their
  own configuration objects. This makes it consistent with the other ways to spawn assets in the scene.

Added
^^^^^

* Added the method :meth:`copy` to configclass to allow copying of configuration objects.


0.9.6 (2023-09-26)
~~~~~~~~~~~~~~~~~~

Fixed
^^^^^

* Changed class-level configuration classes to refer to class types using ``class_type`` attribute instead
  of ``cls`` or ``cls_name``.


0.9.5 (2023-09-25)
~~~~~~~~~~~~~~~~~~

Changed
^^^^^^^

* Added future import of ``annotations`` to have a consistent behavior across Python versions.
* Removed the type-hinting from docstrings to simplify maintenance of the documentation. All type-hints are
  now in the code itself.


0.9.4 (2023-08-29)
~~~~~~~~~~~~~~~~~~

Added
^^^^^

* Added :class:`isaaclab.scene.InteractiveScene`, as the central scene unit that contains all entities
  that are part of the simulation. These include the terrain, sensors, articulations, rigid objects etc.
  The scene groups the common operations of these entities and allows to access them via their unique names.
* Added :mod:`isaaclab.envs` module that contains environment definitions that encapsulate the different
  general (scene, action manager, observation manager) and RL-specific (reward and termination manager) managers.
* Added :class:`isaaclab.managers.SceneEntityCfg` to handle which scene elements are required by the
  manager's terms. This allows the manager to parse useful information from the scene elements, such as the
  joint and body indices, and pass them to the term.
* Added :class:`isaaclab.sim.SimulationContext.RenderMode` to handle different rendering modes based on
  what the user wants to update (viewport, cameras, or UI elements).

Fixed
^^^^^

* Fixed the :class:`isaaclab.command_generators.CommandGeneratorBase` to register a debug visualization
  callback similar to how sensors and robots handle visualization.


0.9.3 (2023-08-23)
~~~~~~~~~~~~~~~~~~

Added
^^^^^

* Enabled the `faulthander <https://docs.python.org/3/library/faulthandler.html>`_ to catch segfaults and print
  the stack trace. This is enabled by default in the :class:`isaaclab.app.AppLauncher` class.

Fixed
^^^^^

* Re-added the :mod:`isaaclab.utils.kit` to the ``compat`` directory and fixed all the references to it.
* Fixed the deletion of Replicator nodes for the :class:`isaaclab.sensors.Camera` class. Earlier, the
  Replicator nodes were not being deleted when the camera was deleted. However, this does not prevent the random
  crashes that happen when the camera is deleted.
* Fixed the :meth:`isaaclab.utils.math.convert_quat` to support both numpy and torch tensors.

Changed
^^^^^^^

* Renamed all the scripts inside the ``test`` directory to follow the convention:

  * ``test_<module_name>.py``: Tests for the module ``<module_name>`` using unittest.
  * ``check_<module_name>``: Check for the module ``<module_name>`` using python main function.


0.9.2 (2023-08-22)
~~~~~~~~~~~~~~~~~~

Added
^^^^^

* Added the ability to color meshes in the :class:`isaaclab.terrain.TerrainGenerator` class. Currently,
  it only supports coloring the mesh randomly (``"random"``), based on the terrain height (``"height"``), and
  no coloring (``"none"``).

Fixed
^^^^^

* Modified the :class:`isaaclab.terrain.TerrainImporter` class to configure visual and physics materials
  based on the configuration object.


0.9.1 (2023-08-18)
~~~~~~~~~~~~~~~~~~

Added
^^^^^

* Introduced three different rotation conventions in the :class:`isaaclab.sensors.Camera` class. These
  conventions are:

  * ``opengl``: the camera is looking down the -Z axis with the +Y axis pointing up
  * ``ros``: the camera is looking down the +Z axis with the +Y axis pointing down
  * ``world``: the camera is looking along the +X axis with the -Z axis pointing down

  These can be used to declare the camera offset in :class:`isaaclab.sensors.CameraCfg.OffsetCfg` class
  and in :meth:`isaaclab.sensors.Camera.set_world_pose` method. Additionally, all conventions are
  saved to :class:`isaaclab.sensors.CameraData` class for easy access.

Changed
^^^^^^^

* Adapted all the sensor classes to follow a structure similar to the :class:`isaaclab.assets.AssetBase`.
  Hence, the spawning and initialization of sensors manually by the users is avoided.
* Removed the :meth:`debug_vis` function since that this functionality is handled by a render callback automatically
  (based on the passed configuration for the :class:`isaaclab.sensors.SensorBaseCfg.debug_vis` flag).


0.9.0 (2023-08-18)
~~~~~~~~~~~~~~~~~~

Added
^^^^^

* Introduces a new set of asset interfaces. These interfaces simplify the spawning of assets into the scene
  and initializing the physics handle by putting that inside post-startup physics callbacks. With this, users
  no longer need to worry about the :meth:`spawn` and :meth:`initialize` calls.
* Added utility methods to :mod:`isaaclab.utils.string` module that resolve regex expressions based
  on passed list of target keys.

Changed
^^^^^^^

* Renamed all references of joints in an articulation from "dof" to "joint". This makes it consistent with the
  terminology used in robotics.

Deprecated
^^^^^^^^^^

* Removed the previous modules for objects and robots. Instead the :class:`Articulation` and :class:`RigidObject`
  should be used.


0.8.12 (2023-08-18)
~~~~~~~~~~~~~~~~~~~

Added
^^^^^

* Added other properties provided by ``PhysicsScene`` to the :class:`isaaclab.sim.SimulationContext`
  class to allow setting CCD, solver iterations, etc.
* Added commonly used functions to the :class:`SimulationContext` class itself to avoid having additional
  imports from Isaac Sim when doing simple tasks such as setting camera view or retrieving the simulation settings.

Fixed
^^^^^

* Switched the notations of default buffer values in :class:`isaaclab.sim.PhysxCfg` from multiplication
  to scientific notation to avoid confusion with the values.


0.8.11 (2023-08-18)
~~~~~~~~~~~~~~~~~~~

Added
^^^^^

* Adds utility functions and configuration objects in the :mod:`isaaclab.sim.spawners`
  to create the following prims in the scene:

  * :mod:`isaaclab.sim.spawners.from_file`: Create a prim from a USD/URDF file.
  * :mod:`isaaclab.sim.spawners.shapes`: Create USDGeom prims for shapes (box, sphere, cylinder, capsule, etc.).
  * :mod:`isaaclab.sim.spawners.materials`: Create a visual or physics material prim.
  * :mod:`isaaclab.sim.spawners.lights`: Create a USDLux prim for different types of lights.
  * :mod:`isaaclab.sim.spawners.sensors`: Create a USD prim for supported sensors.

Changed
^^^^^^^

* Modified the :class:`SimulationContext` class to take the default physics material using the material spawn
  configuration object.


0.8.10 (2023-08-17)
~~~~~~~~~~~~~~~~~~~

Added
^^^^^

* Added methods for defining different physics-based schemas in the :mod:`isaaclab.sim.schemas` module.
  These methods allow creating the schema if it doesn't exist at the specified prim path and modify
  its properties based on the configuration object.


0.8.9 (2023-08-09)
~~~~~~~~~~~~~~~~~~

Changed
^^^^^^^

* Moved the :class:`isaaclab.asset_loader.UrdfLoader` class to the :mod:`isaaclab.sim.loaders`
  module to make it more accessible to the user.


0.8.8 (2023-08-09)
~~~~~~~~~~~~~~~~~~

Added
^^^^^

* Added configuration classes and functions for setting different physics-based schemas in the
  :mod:`isaaclab.sim.schemas` module. These allow modifying properties of the physics solver
  on the asset using configuration objects.


0.8.7 (2023-08-03)
~~~~~~~~~~~~~~~~~~

Fixed
^^^^^

* Added support for `__post_init__ <https://docs.python.org/3/library/dataclasses.html#post-init-processing>`_ in
  the :class:`isaaclab.utils.configclass` decorator.


0.8.6 (2023-08-03)
~~~~~~~~~~~~~~~~~~

Added
^^^^^

* Added support for callable classes in the :class:`isaaclab.managers.ManagerBase`.


0.8.5 (2023-08-03)
~~~~~~~~~~~~~~~~~~

Fixed
^^^^^

* Fixed the :class:`isaaclab.markers.Visualizationmarkers` class so that the markers are not visible in camera rendering mode.

Changed
^^^^^^^

* Simplified the creation of the point instancer in the :class:`isaaclab.markers.Visualizationmarkers` class. It now creates a new
  prim at the next available prim path if a prim already exists at the given path.


0.8.4 (2023-08-02)
~~~~~~~~~~~~~~~~~~

Added
^^^^^

* Added the :class:`isaaclab.sim.SimulationContext` class to the :mod:`isaaclab.sim` module.
  This class inherits from the :class:`isaacsim.core.api.simulation_context.SimulationContext` class and adds
  the ability to create a simulation context from a configuration object.


0.8.3 (2023-08-02)
~~~~~~~~~~~~~~~~~~

Changed
^^^^^^^

* Moved the :class:`ActuatorBase` class to the :mod:`isaaclab.actuators.actuator_base` module.
* Renamed the :mod:`isaaclab.actuators.actuator` module to :mod:`isaaclab.actuators.actuator_pd`
  to make it more explicit that it contains the PD actuator models.


0.8.2 (2023-08-02)
~~~~~~~~~~~~~~~~~~

Changed
^^^^^^^

* Cleaned up the :class:`isaaclab.terrain.TerrainImporter` class to take all the parameters from the configuration
  object. This makes it consistent with the other classes in the package.
* Moved the configuration classes for terrain generator and terrain importer into separate files to resolve circular
  dependency issues.


0.8.1 (2023-08-02)
~~~~~~~~~~~~~~~~~~

Fixed
^^^^^

* Added a hack into :class:`isaaclab.app.AppLauncher` class to remove Isaac Lab packages from the path before launching
  the simulation application. This prevents the warning messages that appears when the user launches the ``SimulationApp``.

Added
^^^^^

* Enabled necessary viewport extensions in the :class:`isaaclab.app.AppLauncher` class itself if ``VIEWPORT_ENABLED``
  flag is true.


0.8.0 (2023-07-26)
~~~~~~~~~~~~~~~~~~

Added
^^^^^

* Added the :class:`ActionManager` class to the :mod:`isaaclab.managers` module to handle actions in the
  environment through action terms.
* Added contact force history to the :class:`isaaclab.sensors.ContactSensor` class. The history is stored
  in the ``net_forces_w_history`` attribute of the sensor data.

Changed
^^^^^^^

* Implemented lazy update of buffers in the :class:`isaaclab.sensors.SensorBase` class. This allows the user
  to update the sensor data only when required, i.e. when the data is requested by the user. This helps avoid double
  computation of sensor data when a reset is called in the environment.

Deprecated
^^^^^^^^^^

* Removed the support for different backends in the sensor class. We only use Pytorch as the backend now.
* Removed the concept of actuator groups. They are now handled by the :class:`isaaclab.managers.ActionManager`
  class. The actuator models are now directly handled by the robot class itself.


0.7.4 (2023-07-26)
~~~~~~~~~~~~~~~~~~

Changed
^^^^^^^

* Changed the behavior of the :class:`isaaclab.terrains.TerrainImporter` class. It now expects the terrain
  type to be specified in the configuration object. This allows the user to specify everything in the configuration
  object and not have to do an explicit call to import a terrain.

Fixed
^^^^^

* Fixed setting of quaternion orientations inside the :class:`isaaclab.markers.Visualizationmarkers` class.
  Earlier, the orientation was being set into the point instancer in the wrong order (``wxyz`` instead of ``xyzw``).


0.7.3 (2023-07-25)
~~~~~~~~~~~~~~~~~~

Fixed
^^^^^

* Fixed the issue with multiple inheritance in the :class:`isaaclab.utils.configclass` decorator.
  Earlier, if the inheritance tree was more than one level deep and the lowest level configuration class was
  not updating its values from the middle level classes.


0.7.2 (2023-07-24)
~~~~~~~~~~~~~~~~~~

Added
^^^^^

* Added the method :meth:`replace` to the :class:`isaaclab.utils.configclass` decorator to allow
  creating a new configuration object with values replaced from keyword arguments. This function internally
  calls the `dataclasses.replace <https://docs.python.org/3/library/dataclasses.html#dataclasses.replace>`_.

Fixed
^^^^^

* Fixed the handling of class types as member values in the :meth:`isaaclab.utils.configclass`. Earlier it was
  throwing an error since class types were skipped in the if-else block.


0.7.1 (2023-07-22)
~~~~~~~~~~~~~~~~~~

Added
^^^^^

* Added the :class:`TerminationManager`, :class:`CurriculumManager`, and :class:`RandomizationManager` classes
  to the :mod:`isaaclab.managers` module to handle termination, curriculum, and randomization respectively.


0.7.0 (2023-07-22)
~~~~~~~~~~~~~~~~~~

Added
^^^^^

* Created a new :mod:`isaaclab.managers` module for all the managers related to the environment / scene.
  This includes the :class:`isaaclab.managers.ObservationManager` and :class:`isaaclab.managers.RewardManager`
  classes that were previously in the :mod:`isaaclab.utils.mdp` module.
* Added the :class:`isaaclab.managers.ManagerBase` class to handle the creation of managers.
* Added configuration classes for :class:`ObservationTermCfg` and :class:`RewardTermCfg` to allow easy creation of
  observation and reward terms.

Changed
^^^^^^^

* Changed the behavior of :class:`ObservationManager` and :class:`RewardManager` classes to accept the key ``func``
  in each configuration term to be a callable. This removes the need to inherit from the base class
  and allows more reusability of the functions across different environments.
* Moved the old managers to the :mod:`isaaclab.compat.utils.mdp` module.
* Modified the necessary scripts to use the :mod:`isaaclab.compat.utils.mdp` module.


0.6.2 (2023-07-21)
~~~~~~~~~~~~~~~~~~

Added
^^^^^

* Added the :mod:`isaaclab.command_generators` to generate different commands based on the desired task.
  It allows the user to generate commands for different tasks in the same environment without having to write
  custom code for each task.


0.6.1 (2023-07-16)
~~~~~~~~~~~~~~~~~~

Fixed
^^^^^

* Fixed the :meth:`isaaclab.utils.math.quat_apply_yaw` to compute the yaw quaternion correctly.

Added
^^^^^

* Added functions to convert string and callable objects in :mod:`isaaclab.utils.string`.


0.6.0 (2023-07-16)
~~~~~~~~~~~~~~~~~~

Added
^^^^^

* Added the argument :attr:`sort_keys` to the :meth:`isaaclab.utils.io.yaml.dump_yaml` method to allow
  enabling/disabling of sorting of keys in the output yaml file.

Fixed
^^^^^

* Fixed the ordering of terms in :mod:`isaaclab.utils.configclass` to be consistent in the order in which
  they are defined. Previously, the ordering was done alphabetically which made it inconsistent with the order in which
  the parameters were defined.

Changed
^^^^^^^

* Changed the default value of the argument :attr:`sort_keys` in the :meth:`isaaclab.utils.io.yaml.dump_yaml`
  method to ``False``.
* Moved the old config classes in :mod:`isaaclab.utils.configclass` to
  :mod:`isaaclab.compat.utils.configclass` so that users can still run their old code where alphabetical
  ordering was used.


0.5.0 (2023-07-04)
~~~~~~~~~~~~~~~~~~

Added
^^^^^

* Added a generalized :class:`isaaclab.sensors.SensorBase` class that leverages the ideas of views to
  handle multiple sensors in a single class.
* Added the classes :class:`isaaclab.sensors.RayCaster`, :class:`isaaclab.sensors.ContactSensor`,
  and :class:`isaaclab.sensors.Camera` that output a batched tensor of sensor data.

Changed
^^^^^^^

* Renamed the parameter ``sensor_tick`` to ``update_freq`` to make it more intuitive.
* Moved the old sensors in :mod:`isaaclab.sensors` to :mod:`isaaclab.compat.sensors`.
* Modified the standalone scripts to use the :mod:`isaaclab.compat.sensors` module.


0.4.4 (2023-07-05)
~~~~~~~~~~~~~~~~~~

Fixed
^^^^^

* Fixed the :meth:`isaaclab.terrains.trimesh.utils.make_plane` method to handle the case when the
  plane origin does not need to be centered.
* Added the :attr:`isaaclab.terrains.TerrainGeneratorCfg.seed` to make generation of terrains reproducible.
  The default value is ``None`` which means that the seed is not set.

Changed
^^^^^^^

* Changed the saving of ``origins`` in :class:`isaaclab.terrains.TerrainGenerator` class to be in CSV format
  instead of NPY format.


0.4.3 (2023-06-28)
~~~~~~~~~~~~~~~~~~

Added
^^^^^

* Added the :class:`isaaclab.markers.PointInstancerMarker` class that wraps around
  `UsdGeom.PointInstancer <https://graphics.pixar.com/usd/dev/api/class_usd_geom_point_instancer.html>`_
  to directly work with torch and numpy arrays.

Changed
^^^^^^^

* Moved the old markers in :mod:`isaaclab.markers` to :mod:`isaaclab.compat.markers`.
* Modified the standalone scripts to use the :mod:`isaaclab.compat.markers` module.


0.4.2 (2023-06-28)
~~~~~~~~~~~~~~~~~~

Added
^^^^^

* Added the sub-module :mod:`isaaclab.terrains` to allow procedural generation of terrains and supporting
  importing of terrains from different sources (meshes, usd files or default ground plane).


0.4.1 (2023-06-27)
~~~~~~~~~~~~~~~~~~

* Added the :class:`isaaclab.app.AppLauncher` class to allow controlled instantiation of
  the `SimulationApp <https://docs.omniverse.nvidia.com/py/isaacsim/source/isaacsim.simulation_app/docs/index.html>`_
  and extension loading for remote deployment and ROS bridges.

Changed
^^^^^^^

* Modified all standalone scripts to use the :class:`isaaclab.app.AppLauncher` class.


0.4.0 (2023-05-27)
~~~~~~~~~~~~~~~~~~

Added
^^^^^

* Added a helper class :class:`isaaclab.asset_loader.UrdfLoader` that converts a URDF file to instanceable USD
  file based on the input configuration object.


0.3.2 (2023-04-27)
~~~~~~~~~~~~~~~~~~

Fixed
^^^^^

* Added safe-printing of functions while using the :meth:`isaaclab.utils.dict.print_dict` function.


0.3.1 (2023-04-23)
~~~~~~~~~~~~~~~~~~

Added
^^^^^

* Added a modified version of ``lula_franka_gen.urdf`` which includes an end-effector frame.
* Added a standalone script ``play_rmpflow.py`` to show RMPFlow controller.

Fixed
^^^^^

* Fixed the splitting of commands in the :meth:`ActuatorGroup.compute` method. Earlier it was reshaping the
  commands to the shape ``(num_actuators, num_commands)`` which was causing the commands to be split incorrectly.
* Fixed the processing of actuator command in the :meth:`RobotBase._process_actuators_cfg` to deal with multiple
  command types when using "implicit" actuator group.

0.3.0 (2023-04-20)
~~~~~~~~~~~~~~~~~~

Fixed
^^^^^

* Added the destructor to the keyboard devices to unsubscribe from carb.

Added
^^^^^

* Added the :class:`Se2Gamepad` and :class:`Se3Gamepad` for gamepad teleoperation support.


0.2.8 (2023-04-10)
~~~~~~~~~~~~~~~~~~

Fixed
^^^^^

* Fixed bugs in :meth:`axis_angle_from_quat` in the ``isaaclab.utils.math`` to handle quaternion with negative w component.
* Fixed bugs in :meth:`subtract_frame_transforms` in the ``isaaclab.utils.math`` by adding the missing final rotation.


0.2.7 (2023-04-07)
~~~~~~~~~~~~~~~~~~

Fixed
^^^^^

* Fixed repetition in applying mimic multiplier for "p_abs" in the :class:`GripperActuatorGroup` class.
* Fixed bugs in :meth:`reset_buffers` in the :class:`RobotBase` and :class:`LeggedRobot` classes.

0.2.6 (2023-03-16)
~~~~~~~~~~~~~~~~~~

Added
^^^^^

* Added the :class:`CollisionPropertiesCfg` to rigid/articulated object and robot base classes.
* Added the :class:`PhysicsMaterialCfg` to the :class:`SingleArm` class for tool sites.

Changed
^^^^^^^

* Changed the default control mode of the :obj:`PANDA_HAND_MIMIC_GROUP_CFG` to be from ``"v_abs"`` to ``"p_abs"``.
  Using velocity control for the mimic group can cause the hand to move in a jerky manner.


0.2.5 (2023-03-08)
~~~~~~~~~~~~~~~~~~

Fixed
^^^^^

* Fixed the indices used for the Jacobian and dynamics quantities in the :class:`MobileManipulator` class.


0.2.4 (2023-03-04)
~~~~~~~~~~~~~~~~~~

Added
^^^^^

* Added :meth:`apply_nested_physics_material` to the ``isaaclab.utils.kit``.
* Added the :meth:`sample_cylinder` to sample points from a cylinder's surface.
* Added documentation about the issue in using instanceable asset as markers.

Fixed
^^^^^

* Simplified the physics material application in the rigid object and legged robot classes.

Removed
^^^^^^^

* Removed the ``geom_prim_rel_path`` argument in the :class:`RigidObjectCfg.MetaInfoCfg` class.


0.2.3 (2023-02-24)
~~~~~~~~~~~~~~~~~~

Fixed
^^^^^

* Fixed the end-effector body index used for getting the Jacobian in the :class:`SingleArm` and :class:`MobileManipulator` classes.


0.2.2 (2023-01-27)
~~~~~~~~~~~~~~~~~~

Fixed
^^^^^

* Fixed the :meth:`set_world_pose_ros` and :meth:`set_world_pose_from_view` in the :class:`Camera` class.

Deprecated
^^^^^^^^^^

* Removed the :meth:`set_world_pose_from_ypr` method from the :class:`Camera` class.


0.2.1 (2023-01-26)
~~~~~~~~~~~~~~~~~~

Fixed
^^^^^

* Fixed the :class:`Camera` class to support different fisheye projection types.


0.2.0 (2023-01-25)
~~~~~~~~~~~~~~~~~~

Added
^^^^^

* Added support for warp backend in camera utilities.
* Extended the ``play_camera.py`` with ``--gpu`` flag to use GPU replicator backend.

0.1.1 (2023-01-24)
~~~~~~~~~~~~~~~~~~

Fixed
^^^^^

* Fixed setting of physics material on the ground plane when using :meth:`isaaclab.utils.kit.create_ground_plane` function.


0.1.0 (2023-01-17)
~~~~~~~~~~~~~~~~~~

Added
^^^^^

* Initial release of the extension with experimental API.
* Available robot configurations:

  * **Quadrupeds:** Unitree A1, ANYmal B, ANYmal C
  * **Single-arm manipulators:** Franka Emika arm, UR5
  * **Mobile manipulators:** Clearpath Ridgeback with Franka Emika arm or UR5<|MERGE_RESOLUTION|>--- conflicted
+++ resolved
@@ -1,10 +1,16 @@
 Changelog
 ---------
 
-<<<<<<< HEAD
 ## [Unreleased]
 ~~~~~~~~~~~~~~~
-=======
+
+Added
+^^^^^
+
+* Added arguments and functions to set position/orientation/wrench clip thresholds for
+  :class:`isaaclab.envs.mdp.actions.OperationalSpaceControllerAction` class.
+
+
 0.34.8 (2025-03-04)
 ~~~~~~~~~~~~~~~~~~~
 
@@ -17,15 +23,10 @@
 
 0.34.7 (2025-03-04)
 ~~~~~~~~~~~~~~~~~~~
->>>>>>> 5fd22637
-
-Added
-^^^^^
-
-<<<<<<< HEAD
-* Added arguments and functions to set position/orientation/wrench clip thresholds for
-  :class:`isaaclab.envs.mdp.actions.OperationalSpaceControllerAction` class.
-=======
+
+Added
+^^^^^
+
 * Added methods inside the :class:`omni.isaac.lab.assets.Articulation` class to set the joint
   position and velocity for the articulation. Previously, the joint position and velocity could
   only be set using the :meth:`omni.isaac.lab.assets.Articulation.write_joint_state_to_sim` method,
@@ -139,7 +140,6 @@
 
 * Fixed Imu sensor based observations at first step by updating scene during initialization for
   :class:`~isaaclab.envs.ManagerBasedEnv`, :class:`~isaaclab.envs.DirectRLEnv`, and :class:`~isaaclab.envs.DirectMARLEnv`
->>>>>>> 5fd22637
 
 
 0.33.16 (2025-02-09)
