--- conflicted
+++ resolved
@@ -1,7 +1,6 @@
 Changelog
 ---------
 
-<<<<<<< HEAD
 ## [Unreleased]
 ~~~~~~~~~~~~~~~
 
@@ -10,7 +9,8 @@
 
 * Added arguments and functions to set position/orientation/wrench clip thresholds for
   :class:`isaaclab.envs.mdp.actions.OperationalSpaceControllerAction` class.
-=======
+
+
 0.34.9 (2025-03-04)
 ~~~~~~~~~~~~~~~~~~~
 
@@ -20,7 +20,6 @@
 * Fixed issue in :class:`~isaaclab.sensors.TiledCamera` where segmentation outputs only display the first tile
   when scene instancing is enabled. A workaround is added for now to disable instancing when segmentation
   outputs are requested.
->>>>>>> 0e4b38cd
 
 
 0.34.8 (2025-03-04)
