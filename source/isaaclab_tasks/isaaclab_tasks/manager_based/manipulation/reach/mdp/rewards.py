--- conflicted
+++ resolved
@@ -64,13 +64,8 @@
     command = env.command_manager.get_command(command_name)
     # obtain the desired and current orientations
     des_quat_b = command[:, 3:7]
-<<<<<<< HEAD
     des_quat_w = quat_mul(asset.data.root_quat_w, des_quat_b)
     curr_quat_w = asset.data.body_quat_w[:, asset_cfg.body_ids[0]]  # type: ignore
-    return quat_error_magnitude(curr_quat_w, des_quat_w)
-=======
-    des_quat_w = quat_mul(asset.data.root_state_w[:, 3:7], des_quat_b)
-    curr_quat_w = asset.data.body_state_w[:, asset_cfg.body_ids[0], 3:7]  # type: ignore
     return quat_error_magnitude(curr_quat_w, des_quat_w)
 
 
@@ -90,5 +85,4 @@
     # Apply a scaling factor that diminishes as the robot approaches the target
     penalty = velocity * torch.exp(-position_error)
     
-    return penalty
->>>>>>> fcc9b8b0
+    return penalty