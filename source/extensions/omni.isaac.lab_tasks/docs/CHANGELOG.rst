--- conflicted
+++ resolved
@@ -1,8 +1,7 @@
 Changelog
 ---------
 
-<<<<<<< HEAD
-0.10.14 (2024-11-26)
+0.10.XX (YYYY-MM-DD)
 ~~~~~~~~~~~~~~~~~~~
 
 Added
@@ -11,7 +10,7 @@
   variations of the manager based reach environment using
   :class:`omni.isaac.lab.envs.mdp.actions.OperationalSpaceControllerAction`.
 
-=======
+
 0.10.14 (2024-12-03)
 ~~~~~~~~~~~~~~~~~~~~
 
@@ -20,7 +19,6 @@
 
 * Added ``Isaac-Stack-Cube-Franka-IK-Rel-v0`` and ``Isaac-Stack-Cube-Instance-Randomize-Franka-IK-Rel-v0`` environments
   as manager-based RL envs that implement a three cube stacking task.
->>>>>>> 4ee4957e
 
 0.10.13 (2024-10-30)
 ~~~~~~~~~~~~~~~~~~~~
