--- conflicted
+++ resolved
@@ -23,10 +23,7 @@
 **/*.egg-info/
 # ignore isaac sim symlink
 _isaac_sim?
-<<<<<<< HEAD
-# SBTC: ignore isaaclab eureka symlink
-_isaaclab_eureka
-=======
 # Docker history
 docker/.isaac-lab-docker-history
->>>>>>> 33e68659
+# SBTC: ignore isaaclab eureka symlink
+_isaaclab_eureka