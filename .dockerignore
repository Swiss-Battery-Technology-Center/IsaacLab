# ignore .git related folders
.git/
.github/
.gitignore
# ignore docs
docs/
# copy in licenses folder to the container
!docs/licenses/
# ignore logs
**/logs/
**/runs/
**/output/*
**/outputs/*
**/videos/*
**/wandb/*
*.tmp
# ignore docker
docker/cluster/exports/
docker/.container.cfg
# ignore recordings
recordings/
# ignore __pycache__
**/__pycache__/
**/*.egg-info/
# ignore isaac sim symlink
_isaac_sim?
# Docker history
docker/.isaac-lab-docker-history
<<<<<<< HEAD
# SBTC: ignore isaaclab eureka symlink
_isaaclab_eureka
=======
# ignore uv environment
env_isaaclab
>>>>>>> 18c7c58d
<|MERGE_RESOLUTION|>--- conflicted
+++ resolved
@@ -26,10 +26,7 @@
 _isaac_sim?
 # Docker history
 docker/.isaac-lab-docker-history
-<<<<<<< HEAD
-# SBTC: ignore isaaclab eureka symlink
-_isaaclab_eureka
-=======
 # ignore uv environment
 env_isaaclab
->>>>>>> 18c7c58d
+# SBTC: ignore isaaclab eureka symlink
+_isaaclab_eureka